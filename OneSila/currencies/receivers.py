from core.signals import post_save, post_create
from django.dispatch import receiver
from core.models import MultiTenantCompany
from .signals import exchange_rate_change
from currencies.models import Currency

import logging
logger = logging.getLogger(__name__)


@receiver(post_create, sender=Currency)
def currencies__currency__post_create(sender, instance, **kwargs):
    """
    When a currency is created, we want to populate the rates immediately.
    """
    from currencies.flows.update_rates import update_single_rate_flow
    update_single_rate_flow(instance)


<<<<<<< HEAD
@receiver(post_create, sender=MultiTenantCompany)
def currencies__multi_tenant_company__populate_defaults(sender, instance, **kwargs):
    from currencies.currencies import currencies

    currency = currencies.get(instance.country, None)
    if currency:
        currency['is_default_currency'] = True
        currency['multi_tenant_company'] = instance
        Currency.objects.create(**currency)
=======
@receiver(post_save, sender=MultiTenantCompany)
def currencies__multi_tenant_company__populate_defaults(sender, instance, created, **kwargs):
    if created:
        from currencies.flows.default_currency import CreateDefaultCurrencyForMultiTenantCompanyFlow
        CreateDefaultCurrencyForMultiTenantCompanyFlow(instance).flow()
>>>>>>> 985d473f
<|MERGE_RESOLUTION|>--- conflicted
+++ resolved
@@ -17,20 +17,7 @@
     update_single_rate_flow(instance)
 
 
-<<<<<<< HEAD
 @receiver(post_create, sender=MultiTenantCompany)
 def currencies__multi_tenant_company__populate_defaults(sender, instance, **kwargs):
-    from currencies.currencies import currencies
-
-    currency = currencies.get(instance.country, None)
-    if currency:
-        currency['is_default_currency'] = True
-        currency['multi_tenant_company'] = instance
-        Currency.objects.create(**currency)
-=======
-@receiver(post_save, sender=MultiTenantCompany)
-def currencies__multi_tenant_company__populate_defaults(sender, instance, created, **kwargs):
-    if created:
-        from currencies.flows.default_currency import CreateDefaultCurrencyForMultiTenantCompanyFlow
-        CreateDefaultCurrencyForMultiTenantCompanyFlow(instance).flow()
->>>>>>> 985d473f
+    from currencies.flows.default_currency import CreateDefaultCurrencyForMultiTenantCompanyFlow
+    CreateDefaultCurrencyForMultiTenantCompanyFlow(instance).flow()