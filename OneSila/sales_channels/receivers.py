--- conflicted
+++ resolved
@@ -100,18 +100,12 @@
         woocommerce_import_db_task(import_process=instance, sales_channel=sales_channel)
 
     elif isinstance(sales_channel, AmazonSalesChannel):
-<<<<<<< HEAD
-        refresh_subscription_receiver(sales_channel)
-        amazon_import_db_task(import_process=instance, sales_channel=sales_channel)
+        if instance.status == AmazonSalesChannelImport.STATUS_NEW or instance.status == AmazonSalesChannelImport.STATUS_PENDING:
+            refresh_subscription_receiver(sales_channel)
+            amazon_import_db_task(import_process=instance, sales_channel=sales_channel)
     elif isinstance(sales_channel, EbaySalesChannel):
         refresh_subscription_receiver(sales_channel)
         ebay_import_db_task(import_process=instance, sales_channel=sales_channel)
-=======
-        if instance.status == AmazonSalesChannelImport.STATUS_NEW or instance.status == AmazonSalesChannelImport.STATUS_PENDING:
-            refresh_subscription_receiver(sales_channel)
-            amazon_import_db_task(import_process=instance, sales_channel=sales_channel)
->>>>>>> 94f1532a
-
     else:
         logger.warning(f"Sales channel {type(sales_channel)} is not supported in post_create.")
 
