from typing import Optional
from integrations.factories.mixins import IntegrationInstanceOperationMixin, IntegrationInstanceCreateFactory, IntegrationInstanceUpdateFactory, \
    IntegrationInstanceDeleteFactory
from properties.models import Property
from ..models.sales_channels import SalesChannelViewAssign
from ..models.logs import RemoteLog
import logging
from eancodes.models import EanCode

logger = logging.getLogger(__name__)


class RemoteInstanceCreateFactory(IntegrationInstanceCreateFactory):
    integration_key = 'sales_channel'
    fixing_identifier_class = None

    def __init__(self, sales_channel, local_instance=None, api=None):
        super().__init__(integration=sales_channel, local_instance=local_instance, api=api)


class RemoteInstanceUpdateFactory(IntegrationInstanceUpdateFactory):
    integration_key = 'sales_channel'
    fixing_identifier_class = None

    def __init__(self, sales_channel, local_instance=None, api=None, remote_instance=None, **kwargs):
        super().__init__(integration=sales_channel, local_instance=local_instance, api=api, remote_instance=remote_instance, **kwargs)


class RemoteInstanceDeleteFactory(IntegrationInstanceDeleteFactory):
    integration_key = 'sales_channel'
    fixing_identifier_class = None

    def __init__(self, sales_channel, local_instance=None, api=None, remote_instance=None, **kwargs):
        super().__init__(integration=sales_channel, local_instance=local_instance, api=api, remote_instance=remote_instance, **kwargs)


class ProductAssignmentMixin:
    def assigned_to_website(self):
        """
        Checks whether the RemoteProduct and its associated SalesChannelViewAssign exist.

        This method verifies:
        - If the remote product itself is assigned to a website.
        - If the remote product is a variation, checks if its parent product is assigned to a website.

        Returns:
            bool: True if the remote product or its parent is assigned to a website, False otherwise.
        """
        # Ensure that remote_product is set for the instance using this mixin
        if not hasattr(self, 'remote_product') or not self.remote_product:
            return False

        # Check for SalesChannelViewAssign associated with the remote product
        assign_exists = SalesChannelViewAssign.objects.filter(
            product=self.remote_product.local_instance,
            remote_product=self.remote_product,
            sales_channel=self.sales_channel
        ).exists()

        # If the product is a variation, also check the parent product's assign
        if not assign_exists and self.remote_product.is_variation and self.remote_product.remote_parent_product:
            assign_exists = SalesChannelViewAssign.objects.filter(
                product=self.remote_product.remote_parent_product.local_instance,
                remote_product=self.remote_product.remote_parent_product,
                sales_channel=self.sales_channel
            ).exists()

        logger.debug(f"{assign_exists=}, {self.remote_product=}, {self.sales_channel=}")

        return assign_exists


class RemotePropertyEnsureMixin:
    def preflight_process(self):
        """
        Ensures that the associated RemoteProperty exists; creates it if not.
        """
        try:
            # Attempt to get the associated RemoteProperty instance using self.local_property
            self.remote_property = self.remote_property_factory.remote_model_class.objects.get(
                local_instance=self.local_property,
                sales_channel=self.sales_channel,
            )
        except self.remote_property_factory.remote_model_class.DoesNotExist:
            # If the RemoteProperty does not exist, create it using the provided factory
            property_create_factory = self.remote_property_factory(
                self.sales_channel,
                self.local_property,
                api=self.api
            )
            property_create_factory.run()

            self.remote_property = property_create_factory.remote_instance

    def get_select_values(self):
        self.remote_select_values = []
        # For select or multi-select properties, ensure RemotePropertySelectValue exists
        if self.local_property.type in [Property.TYPES.SELECT, Property.TYPES.MULTISELECT]:
<<<<<<< HEAD
            self.local_instance.refresh_from_db()
            select_values = self.local_instance.value_multi_select.all() if self.local_property.type == Property.TYPES.MULTISELECT else [
                self.local_instance.value_select]
            logger.debug(f"Available select values: {select_values}")
=======
            select_values = self.local_instance.value_multi_select.all() if self.local_property.type == Property.TYPES.MULTISELECT else [self.local_instance.value_select]
>>>>>>> 5aff815c

            for value in select_values:
                try:
                    remote_select_value = self.remote_property_select_value_factory.remote_model_class.objects.get(
                        local_instance=value,
                        sales_channel=self.sales_channel
                    )
                except self.remote_property_select_value_factory.remote_model_class.DoesNotExist:
                    # Create the remote select value if it doesn't exist
                    select_value_create_factory = self.remote_property_select_value_factory(
                        local_instance=value,
                        sales_channel=self.sales_channel,
                        api=self.api
                    )
                    select_value_create_factory.run()
                    remote_select_value = select_value_create_factory.remote_instance

                self.remote_select_values.append(remote_select_value.remote_id)


class PullRemoteInstanceMixin(IntegrationInstanceOperationMixin):
    remote_model_class = None  # The Mirror Model (e.g., RemoteOrder)
    field_mapping = {}  # Mapping of remote fields to local fields
    update_field_mapping = {}  # Sometime we want to update only certain fields not all that been created
    api_package_name = None  # The package name (e.g., 'properties')
    api_method_name = None  # The method name (e.g., 'fetch')
    api_method_is_property = False  # for some integrations this can be a property / field not a method
    get_or_create_fields = []  # Fields used by get_or_create operations

    allow_create = True  # Allow creation of new instances
    allow_update = True  # Allow updates to existing instances
    allow_delete = False  # Allow deletion of instances no longer present in remote data

    is_model_response = False  # Determines if remote data is a model instance

    def __init__(self, sales_channel, api=None):
        self.sales_channel = sales_channel
        self.api = api if api is not None else self.get_api()
        self.payload = {}  # Will hold the payload data for the API request
        self.remote_instances = []  # List to hold data fetched from the remote system

    def preflight_check(self):
        """
        Perform preliminary checks before proceeding with any operation.
        Default implementation checks if the sales channel is active.
        """
        return self.sales_channel.active

    def build_payload(self):
        """
        Constructs the payload for the API request.
        Override this method in subclasses for custom payload construction.
        """
        self.payload = {}
        return self.payload

    def fetch_remote_instances(self):
        """
        Fetch remote instances by calling the configured API method with the built payload.
        """
        api_package = getattr(self.api, self.api_package_name, None)
        if not api_package:
            raise ValueError(f"API package '{self.api_package_name}' not found in the API client.")
        api_method = getattr(api_package, self.api_method_name, None)
        if not api_method:
            raise ValueError(f"API method '{self.api_method_name}' not found in the API package '{self.api_package_name}'.")

        if self.api_method_is_property:
            response = api_method
        else:
            response = api_method(**self.payload)

        self.remote_instances = self.serialize_response(response)
        logger.debug(f"Fetched remote instances: {self.remote_instances}")

    def allow_process(self, remote_data):
        """
        Determines whether a remote instance should be processed.
        Override this method to implement custom filtering logic.

        :param remote_data: The data for the remote instance being processed.
        :return: True if the instance should be processed, False otherwise.
        """
        return True

    def process_remote_instances(self):
        """
        Processes each remote instance according to the configured rules for creation, updating, and deletion.
        """
        existing_remote_ids = set()
        for remote_data in self.remote_instances:

            # Check if the remote instance should be processed
            if not self.allow_process(remote_data):
                logger.debug(f"Skipping processing for remote data: {remote_data}")
                continue

            identifier = self.get_identifiers()
            remote_instance_mirror, created = self.get_or_create_remote_instance_mirror(remote_data)
            if created:
                if self.allow_create:
                    self.create_remote_instance_mirror(remote_data, remote_instance_mirror)
                    self.log_action_for_instance(remote_instance_mirror, RemoteLog.ACTION_CREATE, remote_data, self.payload, identifier)
                else:
                    logger.debug(f"Creation not allowed for {remote_data}")
            else:
                if self.allow_update and self.needs_update(remote_instance_mirror, remote_data):
                    self.update_remote_instance_mirror(remote_data, remote_instance_mirror)
                    self.log_action_for_instance(remote_instance_mirror, RemoteLog.ACTION_UPDATE, remote_data, self.payload, identifier)

            existing_remote_ids.add(remote_instance_mirror.remote_id)

            self.process_remote_instance(remote_data, remote_instance_mirror, created)

        if self.allow_delete:
            self.delete_missing_remote_instance_mirrors(existing_remote_ids)

    def get_remote_field_value(self, remote_data, remote_field):
        """
        Retrieves the value of a field from the remote data.
        Uses getattr if `is_model_response` is True, otherwise uses get() for dict-like access.
        """
        if self.is_model_response:
            return getattr(remote_data, remote_field, None)
        else:
            return remote_data.get(remote_field)

    def update_get_or_create_lookup(self, lookup, remote_data):
        """
        Allows us add extra fields to the get_or_create method from outside
        """
        return lookup

    def get_or_create_remote_instance_mirror(self, remote_data):
        """
        Fetches or creates the mirror instance based on `get_or_create_fields`.
        """
        lookup = {field: self.get_remote_field_value(remote_data, remote_field)
                  for field, remote_field in self.field_mapping.items() if field in self.get_or_create_fields}
        lookup['sales_channel'] = self.sales_channel
        lookup['multi_tenant_company'] = self.sales_channel.multi_tenant_company
        lookup = self.update_get_or_create_lookup(lookup, remote_data)
        return self.remote_model_class.objects.get_or_create(**lookup)

    def create_remote_instance_mirror(self, remote_data, remote_instance_mirror):
        """
        Handles creation of the remote mirror instance.
        Override this method to handle any additional logic during creation.
        """
        for local_field, remote_field in self.field_mapping.items():
            setattr(remote_instance_mirror, local_field, self.get_remote_field_value(remote_data, remote_field))

        remote_instance_mirror.save()
        logger.debug(f"Created remote instance mirror: {remote_instance_mirror}")

    def add_fields_to_remote_instance_mirror(self, remote_data, remote_instance_mirror):
        """
        Before save we can add extra fields to the remote instance.
        """
        pass

    def update_remote_instance_mirror(self, remote_data, remote_instance_mirror):
        """
        Handles updating of the remote mirror instance.
        Override this method to handle any additional logic during updating.
        """
        for local_field, remote_field in self.update_field_mapping.items():
            setattr(remote_instance_mirror, local_field, self.get_remote_field_value(remote_data, remote_field))

        self.add_fields_to_remote_instance_mirror(remote_data, remote_instance_mirror)

        remote_instance_mirror.save()
        logger.debug(f"Updated remote instance mirror: {remote_instance_mirror}")

    def needs_update(self, remote_instance_mirror, remote_data):
        """
        Compares the mirror instance with the remote data to determine if an update is needed.
        Override to implement custom comparison logic.
        """
        for local_field, remote_field in self.update_field_mapping.items():
            if getattr(remote_instance_mirror, local_field) != self.get_remote_field_value(remote_data, remote_field):
                return True
        return False

    def process_remote_instance(self, remote_data, remote_instance_mirror, created):
        """
        Processes a single remote instance and its corresponding mirror instance.
        Override this method to handle custom processing logic.
        """
        pass

    def delete_missing_remote_instance_mirrors(self, existing_remote_ids):
        """
        Deletes mirror instances that are no longer present in the fetched remote instances.
        """
        for remote_instance_mirror in self.remote_model_class.objects.filter(sales_channel=self.sales_channel):
            if int(remote_instance_mirror.remote_id) not in existing_remote_ids:
                self.log_action_for_instance(remote_instance_mirror, RemoteLog.ACTION_DELETE, {}, {}, self.get_identifiers()[0])
                remote_instance_mirror.delete()
                logger.debug(f"Deleted remote instance mirror: {remote_instance_mirror}")

    def run(self):
        """
        Orchestrates the pull process including fetching, processing, and managing mirror instances.
        """
        if not self.preflight_check():
            logger.debug(f"Preflight check failed for {self.sales_channel}")
            return

        self.build_payload()
        self.fetch_remote_instances()
        self.process_remote_instances()


class EanCodeValueMixin:
    def get_ean_code_value(self) -> Optional[str]:
        ean_obj = EanCode.objects.filter(product=self.local_instance).first()
        return ean_obj.ean_code if ean_obj else None


class SyncProgressMixin:

    def precalculate_progress_step_increment(self, total_steps_excluding_variations: int):
        """
        Calculate the progress increment value for the sync process.

        This method determines the total number of steps by adding:
          - The number of variation items (if any), and
          - The additional steps provided via total_steps_excluding_variations.
        It then divides 100 (the full progress percentage) by the total number of steps.
        The calculated increment is saved in self.increment, and the sync progress is reset to 0.

        :param total_steps_excluding_variations: The number of steps in the sync process that are not
                                                 related to processing variations.
        """
        variations = getattr(self, 'variations', None)
        variations_count = variations.count() if variations is not None else 0
        total_steps = variations_count + total_steps_excluding_variations

        if total_steps <= 0:
            self.increment = 0
        else:
            self.increment = int(100 / total_steps)

        self.current_progress = 0
        self.remote_instance.set_new_sync_percentage(self.current_progress)

    def update_progress(self):

        if self.remote_instance is None:
            return

        self.current_progress = min(self.current_progress + self.increment, 99)
        self.remote_instance.set_new_sync_percentage(self.current_progress)
        logger.debug(f"Updated sync progress to {self.current_progress}%.")

    def finalize_progress(self):

        if self.remote_instance is None:
            return

        self.remote_instance.set_new_sync_percentage(100)<|MERGE_RESOLUTION|>--- conflicted
+++ resolved
@@ -96,14 +96,8 @@
         self.remote_select_values = []
         # For select or multi-select properties, ensure RemotePropertySelectValue exists
         if self.local_property.type in [Property.TYPES.SELECT, Property.TYPES.MULTISELECT]:
-<<<<<<< HEAD
-            self.local_instance.refresh_from_db()
             select_values = self.local_instance.value_multi_select.all() if self.local_property.type == Property.TYPES.MULTISELECT else [
                 self.local_instance.value_select]
-            logger.debug(f"Available select values: {select_values}")
-=======
-            select_values = self.local_instance.value_multi_select.all() if self.local_property.type == Property.TYPES.MULTISELECT else [self.local_instance.value_select]
->>>>>>> 5aff815c
 
             for value in select_values:
                 try:
