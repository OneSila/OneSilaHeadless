--- conflicted
+++ resolved
@@ -59,10 +59,7 @@
         self.is_variation = parent_local_instance is not None  # Determine if this is a variation
         self.payload = {}
         self.remote_product_properties = []
-<<<<<<< HEAD
-=======
         self.local_type = self.local_instance.type
->>>>>>> 7f8aa98e
 
     def set_local_assigns(self):
         to_assign = SalesChannelViewAssign.objects.filter(product=self.local_instance, sales_channel=self.sales_channel, remote_product__isnull=True)
