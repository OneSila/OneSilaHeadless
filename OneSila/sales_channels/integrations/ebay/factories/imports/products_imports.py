--- conflicted
+++ resolved
@@ -41,50 +41,7 @@
 logger = logging.getLogger(__name__)
 
 
-<<<<<<< HEAD
-class EbayProductsImportProcessor(ImportMixin, GetEbayAPIMixin):
-=======
-def get_parent_skus(*, product_data: Any) -> set[str]:
-    """Return the parent SKU identifiers declared on the payload."""
-
-    if not isinstance(product_data, dict):
-        return set()
-
-    parent_skus: set[str] = set()
-
-    for key in ("group_ids", "inventory_item_group_keys"):
-        values = product_data.get(key)
-        if values is None:
-            continue
-
-        if isinstance(values, str) or not isinstance(values, (list, tuple, set)):
-            iterable = [values]
-        else:
-            iterable = list(values)
-
-        for value in iterable:
-            if value is None:
-                continue
-
-            normalized = value.strip() if isinstance(value, str) else str(value)
-            if not normalized:
-                continue
-
-            parent_skus.add(normalized)
-
-    return parent_skus
-
-
-def get_is_product_variation(*, product_data: Any) -> tuple[bool, set[str]]:
-    """Return whether the payload references a variation and its parent SKUs."""
-
-    parent_skus = get_parent_skus(product_data=product_data)
-
-    return (bool(parent_skus), parent_skus)
-
-
 class EbayProductsImportProcessor(SalesChannelImportMixin, GetEbayAPIMixin):
->>>>>>> 15ddb4fe
     """Base processor that will orchestrate eBay product imports."""
 
     import_properties = False
