from django.utils.text import slugify
from magento.exceptions import InstanceCreateFailed, InstanceGetFailed

from sales_channels.factories.mixins import RemoteInstanceCreateFactory, RemoteInstanceUpdateFactory, RemoteInstanceDeleteFactory
from sales_channels.factories.properties.properties import RemotePropertyCreateFactory, RemotePropertyDeleteFactory, RemotePropertySelectValueCreateFactory, \
    RemotePropertySelectValueUpdateFactory, RemotePropertySelectValueDeleteFactory, RemotePropertyUpdateFactory, RemoteProductPropertyCreateFactory, \
    RemoteProductPropertyDeleteFactory, RemoteProductPropertyUpdateFactory
from sales_channels.integrations.magento2.constants import PROPERTY_FRONTEND_INPUT_MAP
from sales_channels.integrations.magento2.factories.mixins import GetMagentoAPIMixin, \
    MagentoEntityNotFoundGeneralErrorMixin, EnsureMagentoAttributeSetAttributesMixin, RemoteValueMixin, \
    MagentoTranslationMixin
from sales_channels.integrations.magento2.models import MagentoProperty, MagentoPropertySelectValue
from magento.models.product import ProductAttribute, Product
from sales_channels.integrations.magento2.models.properties import MagentoAttributeSet, MagentoAttributeSetAttribute, MagentoProductProperty


class MagentoPropertyCreateFactory(GetMagentoAPIMixin, MagentoEntityNotFoundGeneralErrorMixin, MagentoTranslationMixin, RemotePropertyCreateFactory):
    remote_model_class = MagentoProperty
    remote_id_map = 'attribute_id'
    # Key is the local field, value is the remote field
    field_mapping = {
        'add_to_filters': 'is_filterable',
        'name': 'default_frontend_label'
    }

    default_field_mapping = {
        'is_visible_on_front': True
    }

    api_package_name = 'product_attributes'
    api_method_name = 'create'
    enable_fetch_and_update = True
    update_if_not_exists = True
    update_factory_class = 'sales_channels.integrations.magento2.factories.properties.MagentoPropertyUpdateFactory'

    def get_attribute_code(self):
        return slugify(self.local_instance.name).replace('-', '_')

    def customize_payload(self):
        """
        Customizes the payload to include the correct 'frontend_input' mapping and wraps it under 'data'.
        """
        # Add 'frontend_input' mapping
        self.payload['frontend_input'] = PROPERTY_FRONTEND_INPUT_MAP.get(self.local_instance.type, ProductAttribute.TEXT)

        # we need to set it like this because of some issue with the order of the signals
        self.payload['attribute_code'] = self.get_attribute_code()
        self.payload['frontend_labels'] = self.get_frontend_labels(
            translations=self.local_instance.propertytranslation_set.all(),
            value_field='name',
            language=self.language
        )

        if self.payload['frontend_input'] == ProductAttribute.TEXT or self.payload['frontend_input'] == ProductAttribute.TEXTAREA:
            self.payload['scope'] = 'store'

        # Wrap the payload under the 'data' key as required by Magento's API
        self.payload = {'data': self.payload}
        return self.payload

    def serialize_response(self, response):
        return response.to_dict()

    def modify_remote_instance(self, response_data):
        self.remote_instance.attribute_code = response_data.get('data').get('attribute_code')

    def fetch_existing_remote_data(self):
        return self.api.product_attributes.by_code(self.get_attribute_code())


class MagentoPropertyUpdateFactory(GetMagentoAPIMixin, RemotePropertyUpdateFactory, MagentoTranslationMixin):
    remote_model_class = MagentoProperty
    create_factory_class = MagentoPropertyCreateFactory
    field_mapping = {
        'add_to_filters': 'is_filterable',
        'name': 'default_frontend_label'
    }

    def customize_payload(self):
        self.payload['frontend_labels'] = self.get_frontend_labels(
            translations=self.local_instance.propertytranslation_set.all(),
            value_field='name',
            language=self.language
        )

        return self.payload

    def update_remote(self):
        self.magento_instance = self.api.product_attributes.by_code(self.remote_instance.attribute_code)
        for key, value in self.payload.items():
            setattr(self.magento_instance, key, value)

        self.magento_instance.save()

    def serialize_response(self, response):
        self.magento_instance.refresh()
        return self.magento_instance.to_dict()


class MagentoPropertyDeleteFactory(GetMagentoAPIMixin, RemotePropertyDeleteFactory):
    remote_model_class = MagentoProperty
    delete_remote_instance = True

    def delete_remote(self):
        try:
            self.magento_instance = self.api.product_attributes.by_code(self.remote_instance.attribute_code)
        except InstanceGetFailed:
            return True

        return True if self.magento_instance is None else self.magento_instance.delete()

    def serialize_response(self, response):
        return response  # is True or False


class MagentoPropertySelectValueCreateFactory(GetMagentoAPIMixin, MagentoEntityNotFoundGeneralErrorMixin, MagentoTranslationMixin, RemotePropertySelectValueCreateFactory):
    remote_model_class = MagentoPropertySelectValue
    remote_property_factory = MagentoPropertyCreateFactory
    remote_id_map = 'data__value'
    field_mapping = {
        'value': 'label'
    }

    api_package_name = 'product_attribute_options'
    api_method_name = 'create'
    enable_fetch_and_update = True
    update_if_not_exists = True
    # update_factory_class = 'sales_channels.integrations.magento2.factories.properties.MagentoPropertySelectValueUpdateFactory'
    # FIXME: the line above is the full import.  Verify if the line below also works.
    update_factory_class = 'MagentoPropertySelectValueUpdateFactory'

    def preflight_check(self):
        return not self.local_instance.property.is_product_type

    def preflight_process(self):
        super().preflight_process()
        self.magento_property = self.api.product_attributes.by_code(self.remote_property.attribute_code)
        self.api.product_attribute_options_attribute = self.magento_property

    def customize_payload(self):
        """
        Customizes the payload to include the correct data format required by Magento's API.
        """
        self.payload = {
            'label': self.local_instance.value,
            'store_labels': self.get_frontend_labels(
                translations=self.local_instance.propertyselectvaluetranslation_set.all(),
                value_field='value',
                language=self.language
            )
        }
        self.payload = {'data': self.payload}
        return self.payload

    def serialize_response(self, response):
        return response.to_dict()

    def fetch_existing_remote_data(self):
        option = self.api.product_attribute_options.by_label(self.local_instance.value)

        if option is None:
            raise Exception(f'{self.local_instance.value} not found in {self.magento_property} options!')

        return option


class MagentoPropertySelectValueUpdateFactory(GetMagentoAPIMixin, MagentoTranslationMixin, RemotePropertySelectValueUpdateFactory):
    remote_model_class = MagentoPropertySelectValue
    create_factory_class = MagentoPropertySelectValueCreateFactory

    field_mapping = {
        'value': 'label'
    }

    def customize_payload(self):
        self.payload['store_labels'] = self.get_frontend_labels(
            translations=self.local_instance.propertyselectvaluetranslation_set.all(),
            value_field='value',
            language=self.language
        )

        return self.payload

    def preflight_check(self):
        return not self.local_instance.property.is_product_type

    def additional_update_check(self):
        # this we should do right before update so self.remote_instace is already there
        self.remote_property = self.remote_instance.remote_property.get_real_instance()
        self.magento_property = self.api.product_attributes.by_code(self.remote_property.attribute_code)
        self.api.product_attribute_options_attribute = self.magento_property

        return True

    def update_remote(self):
        self.magento_instance = self.api.product_attribute_options.by_id(self.remote_instance.remote_id)
        self.magento_instance.label = self.payload['label']
        self.magento_instance.store_labels = self.payload['store_labels']
        self.magento_instance.save()

    def serialize_response(self, response):
        return self.magento_instance.to_dict()


class MagentoPropertySelectValueDeleteFactory(GetMagentoAPIMixin, RemotePropertySelectValueDeleteFactory):
    remote_model_class = MagentoPropertySelectValue

    def delete_remote(self):
        self.remote_property = self.remote_instance.remote_property.get_real_instance()
        self.magento_property = self.api.product_attributes.by_code(self.remote_property.attribute_code)
        self.api.product_attribute_options_attribute = self.magento_property
        self.magento_instance = self.api.product_attribute_options.by_id(self.remote_instance.remote_id)

        return True if self.magento_instance is None else self.magento_instance.delete()

    def serialize_response(self, response):
        return response


class MagentoProductPropertyCreateFactory(GetMagentoAPIMixin, RemoteProductPropertyCreateFactory, RemoteValueMixin):
    remote_model_class = MagentoProductProperty
    remote_property_factory = MagentoPropertyCreateFactory
    remote_property_select_value_factory = MagentoPropertySelectValueCreateFactory
    enable_fetch_and_update = True
    update_if_not_exists = True
    update_factory_class = 'sales_channels.integrations.magento2.factories.properties.MagentoProductPropertyUpdateFactory'

    def create_remote(self):
        self.remote_value = self.get_remote_value()
        if self.get_value_only:
            self.remote_instance.remote_value = str(self.remote_value)
            self.remote_instance.save()
            return  # if we ony get the value we don't need to cotninue

        self.magento_product: Product = self.api.products.by_sku(self.remote_product.remote_sku)
        if isinstance(self.remote_value, dict):
            for remote_code, value in self.remote_value.items():
                self.magento_product.update_custom_attributes({self.remote_property.attribute_code: value}, scope=remote_code)
        else:
            self.magento_product.update_custom_attributes({self.remote_property.attribute_code: self.remote_value})

    def serialize_response(self, response):
        return {self.remote_property.attribute_code: self.remote_value}

    def upload_flow(self):
        """
        Flow to trigger the update factory. This can be overrided
        """
        update_factory = self.update_factory_class(self.integration,
                                                   self.local_instance,
                                                   api=self.api,
                                                   remote_instance=self.remote_instance,
                                                   remote_product=self.remote_product)
        update_factory.run()


class MagentoProductPropertyUpdateFactory(GetMagentoAPIMixin, RemoteValueMixin, RemoteProductPropertyUpdateFactory):
    remote_model_class = MagentoProductProperty
    create_factory_class = MagentoProductPropertyCreateFactory
    remote_property_factory = MagentoPropertyCreateFactory
    remote_property_select_value_factory = MagentoPropertySelectValueCreateFactory

    def update_remote(self):
        self.magento_product: Product = self.api.products.by_sku(self.remote_product.remote_sku)
        if isinstance(self.remote_value, dict):
            for remote_code, value in self.remote_value.items():
                self.magento_product.update_custom_attributes({self.remote_property.attribute_code: value}, scope=remote_code)
        else:
            self.magento_product.update_custom_attributes({self.remote_property.attribute_code: self.remote_value})

    def create_remote_instance(self):
        create_factory = self.create_factory_class(self.integration, self.local_instance, remote_product=self.remote_product)
        create_factory.run()

        self.remote_instance = create_factory.remote_instance

    def serialize_response(self, response):
        return {self.remote_property.attribute_code: self.remote_value}


class MagentoProductPropertyDeleteFactory(GetMagentoAPIMixin, RemoteProductPropertyDeleteFactory):
    remote_model_class = MagentoProductProperty
    delete_remote_instance = True

    def delete_remote(self):
        try:
            self.magento_product: Product = self.api.products.by_sku(self.remote_instance.remote_product.remote_sku)
        except InstanceGetFailed:
            return True  # if the product was deleted then is no need to delete the association

        self.magento_product.update_custom_attributes({self.remote_instance.remote_property.attribute_code: None})

    def serialize_response(self, response):
        return True


class MagentoAttributeSetCreateFactory(GetMagentoAPIMixin, MagentoEntityNotFoundGeneralErrorMixin, RemoteInstanceCreateFactory, EnsureMagentoAttributeSetAttributesMixin):
    remote_model_class = MagentoAttributeSet
    remote_id_map = 'attribute_set_id'
    field_mapping = {
        'product_type__value': 'attribute_set_name'
    }

    api_package_name = 'product_attribute_set'
    api_method_name = 'create'

<<<<<<< HEAD
=======
    def get_update_attribute_set_factory(self):
        from sales_channels.integrations.magento2.factories.properties import MagentoAttributeSetUpdateFactory
        return MagentoAttributeSetUpdateFactory

>>>>>>> c5c30fb2
    enable_fetch_and_update = True
    update_if_not_exists = True
    update_factory_class = "sales_channels.integrations.magento2.factories.properties.MagentoAttributeSetUpdateFactory"

    def customize_payload(self):
        """
        Customizes the payload to include the correct data format required by Magento's API.
        """
        self.payload['skeleton_id'] = self.sales_channel.attribute_set_skeleton_id
        self.payload = {'data': self.payload}
        return self.payload

    def serialize_response(self, response):
        return response.to_dict()

    def set_attribute_set_magento_instance(self):
        self.attribute_set_magento_instance = self.api.product_attribute_set.by_id(self.remote_instance.remote_id)

    def set_group_id(self):
        group = self.attribute_set_magento_instance.get_or_create_group_by_name('OneSila')
        self.remote_instance.group_remote_id = group.attribute_group_id
        self.remote_instance.save()

    def post_create_process(self):
        self.set_attribute_set_magento_instance()
        self.set_group_id()
        self.create_existing_attributes(self.remote_instance, self.attribute_set_magento_instance)

    def fetch_existing_remote_data(self):
        return self.api.product_attribute_set.by_name(self.local_instance.product_type.value)


class MagentoAttributeSetUpdateFactory(GetMagentoAPIMixin, RemoteInstanceUpdateFactory, EnsureMagentoAttributeSetAttributesMixin):
    remote_model_class = MagentoAttributeSet
    create_if_not_exists = True
    create_factory_class = MagentoAttributeSetCreateFactory
    field_mapping = {
        'product_type__value': 'attribute_set_name'
    }

    def __init__(self, sales_channel, local_instance, update_name_only=False, api=None, remote_instance=None):
        super().__init__(sales_channel, local_instance, api=api, remote_instance=remote_instance)
        self.update_name_only = update_name_only

    def update_remote(self):
        self.attribute_set_magento_instance = self.api.product_attribute_set.by_id(self.remote_instance.remote_id)
        for key, value in self.payload.items():
            setattr(self.attribute_set_magento_instance, key, value)

        self.attribute_set_magento_instance.save()

    def needs_update(self):
        return True  # we don't need to compare the payloads since this is sent by us when something actually changes

    def serialize_response(self, response):
        return self.attribute_set_magento_instance.to_dict()

    def remove_unnecessary_attributes(self, existing_ids):
        """
        Removes attributes from the Magento attribute set that are no longer in the existing list.
        Deletes the corresponding MagentoAttributeSetAttribute mirror instance.
        """
        # Fetch all MagentoAttributeSetAttribute instances related to the remote instance
        attribute_set_attributes = MagentoAttributeSetAttribute.objects.filter(magento_rule=self.remote_instance)

        for attribute in attribute_set_attributes:
            # Check if the remote_property.remote_id is not in the existing_ids
            if attribute.remote_property.remote_id not in existing_ids:

                try:
                    self.attribute_set_magento_instance.remove_attribute_set_attribute(attribute.remote_property.attribute_code)
                except Exception as e:
                    # if it was directly from the server we skip it
                    if "wasn't found" in str(e):
                        pass
                    elif "attributeCode doesn't exist" in str(e):
                        fac = MagentoPropertyDeleteFactory(sales_channel=self.sales_channel, local_instance=attribute.remote_property.local_instance)
                        fac.run()
                    else:
                        raise

                attribute.delete()

    def update_attribute_set_attributes_sort_order(self):
        attribute_set_attributes = MagentoAttributeSetAttribute.objects.filter(magento_rule=self.remote_instance)

        sort_order_dict = {}
        for attribute in attribute_set_attributes:
            sort_order_dict[attribute.remote_property.attribute_code] = attribute.local_instance.sort_order

        self.attribute_set_magento_instance.update_attribute_sort_orders(self.remote_instance.group_remote_id, sort_order_dict)

    def post_update_process(self):

        if self.update_name_only:
            return

        existing_ids = self.create_existing_attributes(self.remote_instance, self.attribute_set_magento_instance)
        self.remove_unnecessary_attributes(existing_ids)

        # ATM the API doesn't allow that and removing and re-creating deletes the actual product properties
        # on the product so we have no way to do this right now
        # self.update_attribute_set_attributes_sort_order()


class MagentoAttributeSetDeleteFactory(GetMagentoAPIMixin, RemoteInstanceDeleteFactory):
    remote_model_class = MagentoAttributeSet
    delete_remote_instance = True

    def delete_remote(self):
        magento_instance = self.api.product_attribute_set.by_id(self.remote_instance.remote_id)

        return True if magento_instance is None else magento_instance.delete()

    def serialize_response(self, response):
        return response  # is True or False<|MERGE_RESOLUTION|>--- conflicted
+++ resolved
@@ -304,13 +304,10 @@
     api_package_name = 'product_attribute_set'
     api_method_name = 'create'
 
-<<<<<<< HEAD
-=======
     def get_update_attribute_set_factory(self):
         from sales_channels.integrations.magento2.factories.properties import MagentoAttributeSetUpdateFactory
         return MagentoAttributeSetUpdateFactory
 
->>>>>>> c5c30fb2
     enable_fetch_and_update = True
     update_if_not_exists = True
     update_factory_class = "sales_channels.integrations.magento2.factories.properties.MagentoAttributeSetUpdateFactory"
