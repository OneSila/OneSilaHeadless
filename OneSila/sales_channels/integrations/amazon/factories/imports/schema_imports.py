import requests
import logging
from imports_exports.factories.imports import ImportMixin
from spapi import DefinitionsApi
from sales_channels.integrations.amazon.factories.mixins import GetAmazonAPIMixin
from sales_channels.integrations.amazon.factories.sales_channels.full_schema import ExportDefinitionFactory
from sales_channels.integrations.amazon.models import AmazonSalesChannelView
from sales_channels.integrations.amazon.models.properties import AmazonProductType, AmazonPublicDefinition, \
    AmazonProperty, AmazonPropertySelectValue, AmazonProductTypeItem
from properties.models import ProductPropertiesRuleItem, Property
from sales_channels.integrations.amazon.constants import AMAZON_INTERNAL_PROPERTIES
from sales_channels.integrations.amazon.decorators import throttle_safe
from django.utils import timezone

logger = logging.getLogger(__name__)


class AmazonSchemaImportProcessor(ImportMixin, GetAmazonAPIMixin):
    import_properties = False
    import_select_values = False
    import_rules = True
    import_products = False

    def __init__(self, import_process, sales_channel, language=None):
        super().__init__(import_process, language)

        self.sales_channel = sales_channel
        self.initial_sales_channel_status = sales_channel.active
        self.api = self.get_api()

    def prepare_import_process(self):
        # during the import this needs to stay false to prevent trying to create the mirror models because
        # we create them manually
        self.sales_channel.active = False
        self.sales_channel.is_importing = True
        self.sales_channel.save()

    def get_total_instances(self):
        return 100

    def _download_json(self, url, category_code=None, marketplace_id=None):
        """
        Download the JSON schema from Amazon's URL and save it to disk for inspection.
        """
        response = requests.get(url)
        response.raise_for_status()
        data = response.json()
        return data

    @throttle_safe(max_retries=5, base_delay=1)
    def _get_schema_for_marketplace(self, view, category_code, is_default_marketplace=False):
        """
        SP-API call to get product type definition for a given marketplace view.
        Returns parsed schema JSON with optional title added.
        """
        definitions_api = DefinitionsApi(self._get_client())
        response = definitions_api.get_definitions_product_type(
            product_type=category_code,
            marketplace_ids=[view.remote_id],
            requirements="LISTING",
            seller_id=self.sales_channel.remote_id,
        )

        schema_link = response.var_schema.link.resource
        schema_data = self._download_json(schema_link)

        if is_default_marketplace:
            schema_data["title"] = response.display_name

        return schema_data

    def sync_public_definitions(self, attr_code, schema_definition, required_properties, product_type_obj, view):
        """
        Go over the parsed schema_definition and sync AmazonPublicDefinition models.
        """

        public_def, created = AmazonPublicDefinition.objects.get_or_create(
            product_type_code=product_type_obj.product_type_code,
            api_region_code=view.api_region_code,
            code=attr_code,
        )

        public_def.name = schema_definition["title"] if "title" in schema_definition else f"{attr_code} {view.api_region_code}"
        public_def.raw_schema = schema_definition
        public_def.is_required = attr_code in required_properties
        public_def.is_internal = attr_code in AMAZON_INTERNAL_PROPERTIES
        public_def.save()


        if public_def.should_refresh() and not public_def.is_internal:

            # These factories will handle smart fallback logic (for now: pass)
            export_definition_fac = ExportDefinitionFactory(public_def)
            export_definition_fac.run()

            # UsageDefinitionFactory(public_def).run()
            public_def.export_definition = export_definition_fac.results
            public_def.last_fetched = timezone.now()
            public_def.save()

        return public_def

    def create_remote_properties(self, public_definition, product_type, view, is_default):

        for property_data in public_definition.export_definition:

            remote_property, created = AmazonProperty.objects.get_or_create(
                multi_tenant_company=self.sales_channel.multi_tenant_company,
                sales_channel=self.sales_channel,
                code=property_data['code'],
                type=property_data['type'],
            )

            if created:
                allows_unmapped_values = property_data.get('allows_unmapped_values', False)
                remote_property.name = property_data['name']
                remote_property.allows_unmapped_values = allows_unmapped_values
                remote_property.save()

            if is_default:
                remote_property.name = property_data['name']
                remote_property.save()

            if remote_property.type in [Property.TYPES.SELECT, Property.TYPES.MULTISELECT]:
                for value in property_data['values']:
                    remote_select_value, _ = AmazonPropertySelectValue.objects.get_or_create(
                        multi_tenant_company=self.sales_channel.multi_tenant_company,
                        sales_channel=self.sales_channel,
                        marketplace=view,
                        amazon_property=remote_property,
                        remote_value=value['value'],
                    )

                    remote_select_value.remote_name = value['name']
                    remote_select_value.save()

                remote_rule_item, created_item = AmazonProductTypeItem.objects.get_or_create(
                    multi_tenant_company=self.sales_channel.multi_tenant_company,
                    sales_channel=self.sales_channel,
                    amazon_rule=product_type,
                    remote_property=remote_property
                )

                new_type = (
                    ProductPropertiesRuleItem.REQUIRED
                    if public_definition.is_required
                    else ProductPropertiesRuleItem.OPTIONAL
                )

                if (
                    created or
                    (remote_rule_item.remote_type == ProductPropertiesRuleItem.OPTIONAL and new_type == ProductPropertiesRuleItem.REQUIRED)
                ):
                    remote_rule_item.remote_type = new_type
                    remote_rule_item.save()

<<<<<<< HEAD
    def get_rules_data(self):
        # raise Exception("Some error")
=======
    def import_rules_process(self):
>>>>>>> 9ba80937
        sales_channel_views = AmazonSalesChannelView.objects.filter(sales_channel=self.sales_channel)
        self.update_percentage()
        product_tpes = self.get_product_types()
        self.total_import_instances_cnt = len(product_tpes)

        for product_type_code in product_tpes:
            product_type, _ = AmazonProductType.objects.get_or_create(
                product_type_code=product_type_code,
                sales_channel=self.sales_channel,
                multi_tenant_company=self.sales_channel.multi_tenant_company)

            # Step 1: Get schemas for all marketplaces
            for view in sales_channel_views:
                lang = view.remote_languages.first()
                is_default = lang and self.sales_channel.country and self.sales_channel.country in lang.remote_code

                schema_data = self._get_schema_for_marketplace(view, product_type.product_type_code,
                                                               is_default_marketplace=is_default)
                required_properties = schema_data["required"]

                if is_default:
                    # create AmazonProductType the schema_data will have a title
                    product_type.name = schema_data['title']
                    product_type.save()

                properties = schema_data.get("properties", {})
                for code, schema in properties.items():
                    # create AmazonPublicDefinition we will have the thing from the view or instead we can just use the amazon domain thing like Amazon.nl or something that comes from the schema
                    # public_definition = self.get_or_create_public_definition(...)
                    # enrich public_definition with export_definition and ussage_definition
                    # then do get or create for remote items, remote property and remote select values based on public_definition.export_definition
                    # OR
                    # the first public definition like "battery" will have export_definitions as an array with all the needed things that needs created
                    # but we still need to create the public definitions for all of that as well.
                    # if schema is_internal we will not do the export_definition and ussage_definition
                    public_definition = self.sync_public_definitions(code, schema, required_properties, product_type, view)

                    if public_definition.is_internal:
                        continue

                    self.create_remote_properties(public_definition, product_type, view, is_default)

            self.update_percentage()


    def process_completed(self):
        self.sales_channel.active = self.initial_sales_channel_status
        self.sales_channel.is_importing = False
        self.sales_channel.save()<|MERGE_RESOLUTION|>--- conflicted
+++ resolved
@@ -154,12 +154,7 @@
                     remote_rule_item.remote_type = new_type
                     remote_rule_item.save()
 
-<<<<<<< HEAD
-    def get_rules_data(self):
-        # raise Exception("Some error")
-=======
     def import_rules_process(self):
->>>>>>> 9ba80937
         sales_channel_views = AmazonSalesChannelView.objects.filter(sales_channel=self.sales_channel)
         self.update_percentage()
         product_tpes = self.get_product_types()
