--- conflicted
+++ resolved
@@ -35,7 +35,6 @@
 from sales_channels.integrations.amazon.models.properties import AmazonPublicDefinition
 from sales_channels.models import SalesChannelViewAssign
 from core.helpers import ensure_serializable
-from core.decorators import track_time
 from dateutil.parser import parse
 import datetime
 from imports_exports.helpers import append_broken_record, increment_processed_records
@@ -164,11 +163,7 @@
                 index += 1
         return images
 
-<<<<<<< HEAD
-    @track_time(logger)
-=======
     @timeit_and_log(logger, "AmazonProductsImportProcessor._parse_attributes")
->>>>>>> 1031a982
     def _parse_attributes(self, attributes, product_type, marketplace):
         attrs = []
         mirror_map = {}
@@ -260,13 +255,9 @@
 
         return attrs, mirror_map
 
-<<<<<<< HEAD
-    @track_time(logger)
-=======
     def get_catalog_api_client(self):
         return CatalogApi(self._get_client())
 
->>>>>>> 1031a982
     @throttle_safe(max_retries=5, base_delay=1)
     def _fetch_catalog_attributes(self, asin, view):
         """Fetch additional catalog attributes for a product."""
@@ -297,7 +288,7 @@
 
         return {}
 
-    @track_time(logger)
+    @timeit_and_log(logger)
     def _parse_configurator_select_values(self, product):
         configurator_values = []
         amazon_theme = None
@@ -347,11 +338,7 @@
         remote_lang = view.remote_languages.first()
         return remote_lang.local_instance if remote_lang else None
 
-<<<<<<< HEAD
-    @track_time(logger)
-=======
     @timeit_and_log(logger, "AmazonProductsImportProcessor.get__product_data")
->>>>>>> 1031a982
     def get__product_data(self, product_data):
         summary = self._get_summary(product_data)
         asin = summary.get("asin")
@@ -484,7 +471,7 @@
                 amazon_ean_code.ean_code = import_instance.ean_code
                 amazon_ean_code.save()
 
-    @track_time(logger)
+    @timeit_and_log(logger)
     def handle_attributes(self, import_instance: ImportProductInstance):
         if hasattr(import_instance, "properties"):
             product_properties = import_instance.product_property_instances
@@ -520,7 +507,7 @@
                 if updated:
                     remote_product_property.save()
 
-    @track_time(logger)
+    @timeit_and_log(logger)
     def handle_translations(self, import_instance: ImportProductInstance):
         if hasattr(import_instance, "translations"):
             AmazonProductContent.objects.get_or_create(
@@ -529,7 +516,7 @@
                 remote_product=import_instance.remote_instance,
             )
 
-    @track_time(logger)
+    @timeit_and_log(logger)
     def handle_prices(self, import_instance: ImportProductInstance):
         if hasattr(import_instance, "prices"):
             remote_product = import_instance.remote_instance
@@ -558,7 +545,7 @@
                 amazon_price.price_data = price_data
                 amazon_price.save()
 
-    @track_time(logger)
+    @timeit_and_log(logger)
     def handle_images(self, import_instance: ImportProductInstance):
         if hasattr(import_instance, "images"):
             for image_ass in import_instance.images_associations_instances:
@@ -569,7 +556,7 @@
                     remote_product=import_instance.remote_instance,
                 )
 
-    @track_time(logger)
+    @timeit_and_log(logger)
     def handle_variations(self, import_instance: ImportProductInstance):
         theme = import_instance.data.get("__amazon_theme")
         if not theme:
@@ -615,12 +602,7 @@
                 f"sales_channel_id={self.sales_channel.id}"
             ) from e
 
-<<<<<<< HEAD
-
-    @track_time(logger)
-=======
     @timeit_and_log(logger, "AmazonProductsImportProcessor.process_product_item")
->>>>>>> 1031a982
     def process_product_item(self, product):
         from sales_channels.integrations.amazon.factories.sales_channels.issues import FetchRemoteIssuesFactory
         # Kickstarting the AddLogTimeentry class settings.
@@ -791,11 +773,7 @@
             response_data=product
         ).run()
 
-<<<<<<< HEAD
-    @track_time(logger)
-=======
     @timeit_and_log(logger, "AmazonProductsImportProcessor.import_products_process")
->>>>>>> 1031a982
     def import_products_process(self):
         for product in self.get_products_data():
             self.process_product_item(product)
@@ -819,11 +797,7 @@
         self.is_last = is_last
         self.updated_with = updated_with
 
-<<<<<<< HEAD
-    @track_time(logger, default_msg='AmazonProductItemFactory RUN')
-=======
     @timeit_and_log(logger, "AmazonProductItemFactory.run")
->>>>>>> 1031a982
     def run(self):
         try:
             self.process_product_item(self.product_data)
