--- conflicted
+++ resolved
@@ -9,12 +9,8 @@
     ProductProperty,
     ProductPropertiesRule, ProductPropertiesRuleItem,
 )
-<<<<<<< HEAD
-from sales_channels.integrations.amazon.tests.helpers import DisableWooCommerceSignalsMixin
-=======
 from sales_channels.integrations.amazon.factories import AmazonProductSyncFactory
 from sales_channels.models.products import RemoteProductConfigurator
->>>>>>> 9cfe93b8
 from sales_channels.models.sales_channels import SalesChannelViewAssign
 from sales_channels.integrations.amazon.models.sales_channels import (
     AmazonSalesChannel,
@@ -174,12 +170,8 @@
             ),
         )
 
-<<<<<<< HEAD
-class AmazonProductPropertyFactoryTest(DisableWooCommerceSignalsMixin, TestCase, AmazonProductPropertyTestSetupMixin):
-=======
 
 class AmazonProductPropertyFactoryTest(TestCase, AmazonProductPropertyTestSetupMixin):
->>>>>>> 9cfe93b8
     def setUp(self):
         super().setUp()
         self.prepare_test()
@@ -269,7 +261,7 @@
             fac.create_body()
 
 
-class AmazonProductPropertyFactoryWithoutListingOwnerTest(DisableWooCommerceSignalsMixin, TestCase, AmazonProductPropertyTestSetupMixin):
+class AmazonProductPropertyFactoryWithoutListingOwnerTest(TestCase, AmazonProductPropertyTestSetupMixin):
     def setUp(self):
         super().setUp()
         self.prepare_test()
