--- conflicted
+++ resolved
@@ -6,7 +6,6 @@
 from currencies.currencies import currencies
 from properties.models import Property, PropertySelectValue, PropertySelectValueTranslation, ProductPropertiesRule, \
     ProductProperty
-from sales_channels.integrations.amazon.tests.helpers import DisableWooCommerceSignalsMixin
 from sales_prices.models import SalesPrice
 from sales_channels.models.sales_channels import SalesChannelViewAssign
 from sales_channels.integrations.amazon.models.sales_channels import (
@@ -18,97 +17,6 @@
 from sales_channels.integrations.amazon.factories.prices.prices import AmazonPriceUpdateFactory
 
 
-<<<<<<< HEAD
-class AmazonPriceUpdateFactoryTest(DisableWooCommerceSignalsMixin, TransactionTestCase):
-    def setUp(self):
-        super().setUp()
-        self.sales_channel = AmazonSalesChannel.objects.create(
-            multi_tenant_company=self.multi_tenant_company,
-            remote_id="SELLER123",
-        )
-        self.view = AmazonSalesChannelView.objects.create(
-            multi_tenant_company=self.multi_tenant_company,
-            sales_channel=self.sales_channel,
-            name="UK",
-            api_region_code="EU_UK",
-            remote_id="GB",
-        )
-        self.currency, _ = Currency.objects.get_or_create(
-            multi_tenant_company=self.multi_tenant_company,
-            is_default_currency=True,
-            **currencies["GB"],
-        )
-        self.remote_currency = AmazonCurrency.objects.create(
-            multi_tenant_company=self.multi_tenant_company,
-            sales_channel=self.sales_channel,
-            sales_channel_view=self.view,
-            local_instance=self.currency,
-            remote_code=self.currency.iso_code,
-        )
-        self.product = baker.make(
-            "products.Product",
-            sku="TESTSKU",
-            type="SIMPLE",
-            multi_tenant_company=self.multi_tenant_company,
-        )
-        SalesPrice.objects.create(
-            product=self.product,
-            currency=self.currency,
-            rrp=100,
-            price=80,
-            multi_tenant_company=self.multi_tenant_company,
-        )
-        self.remote_product = AmazonProduct.objects.create(
-            multi_tenant_company=self.multi_tenant_company,
-            sales_channel=self.sales_channel,
-            local_instance=self.product,
-            remote_sku="AMZSKU",
-        )
-        # remote type is required in the payload
-        self.product_type_property = Property.objects.filter(is_product_type=True,
-                                                             multi_tenant_company=self.multi_tenant_company).first()
-
-        self.product_type_value = baker.make(
-            PropertySelectValue,
-            property=self.product_type_property,
-            multi_tenant_company=self.multi_tenant_company,
-        )
-        PropertySelectValueTranslation.objects.create(
-            multi_tenant_company=self.multi_tenant_company,
-            propertyselectvalue=self.product_type_value,
-            language=self.multi_tenant_company.language,
-            value="Chair",
-        )
-        self.rule = ProductPropertiesRule.objects.filter(
-            product_type=self.product_type_value,
-            multi_tenant_company=self.multi_tenant_company,
-        ).first()
-        ProductProperty.objects.create(
-            product=self.product,
-            property=self.product_type_property,
-            value_select=self.product_type_value,
-            multi_tenant_company=self.multi_tenant_company,
-        )
-        AmazonProductType.objects.create(
-            multi_tenant_company=self.multi_tenant_company,
-            sales_channel=self.sales_channel,
-            local_instance=self.rule,
-            product_type_code="CHAIR",
-        )
-        SalesChannelViewAssign.objects.create(
-            multi_tenant_company=self.multi_tenant_company,
-            product=self.product,
-            sales_channel_view=self.view,
-            sales_channel=self.sales_channel,
-            remote_product=self.remote_product,
-        )
-        self.remote_price = AmazonPrice.objects.create(
-            multi_tenant_company=self.multi_tenant_company,
-            sales_channel=self.sales_channel,
-            remote_product=self.remote_product,
-            price_data={},
-        )
-=======
 def setup_price_update_testcase(testcase):
     """Populate common objects used across price factory tests."""
     testcase.sales_channel = AmazonSalesChannel.objects.create(
@@ -217,7 +125,6 @@
     def setUp(self):
         super().setUp()
         setup_price_update_testcase(self)
->>>>>>> 9cfe93b8
 
     @patch("sales_channels.integrations.amazon.factories.mixins.ListingsApi")
     @patch("sales_channels.integrations.amazon.factories.mixins.GetAmazonAPIMixin._get_client", return_value=None)
