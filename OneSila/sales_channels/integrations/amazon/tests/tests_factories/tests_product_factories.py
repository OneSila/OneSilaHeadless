--- conflicted
+++ resolved
@@ -8,7 +8,6 @@
 from core.tests import TransactionTestCase
 from sales_channels.integrations.amazon.factories import AmazonProductDeleteFactory, AmazonProductSyncFactory
 from sales_channels.integrations.amazon.factories.mixins import GetAmazonAPIMixin
-from sales_channels.integrations.amazon.tests.helpers import DisableWooCommerceSignalsMixin
 
 from sales_channels.models.sales_channels import SalesChannelViewAssign
 from sales_channels.integrations.amazon.models.sales_channels import (
@@ -56,15 +55,9 @@
 from products.models import ConfigurableVariation
 
 
-<<<<<<< HEAD
-class AmazonProductFactoriesTest(DisableWooCommerceSignalsMixin, TransactionTestCase):
-    def setUp(self):
-        super().setUp()
-=======
 class AmazonProductTestMixin:
     def setup_product(self):
         """Create common data used by Amazon product factory tests."""
->>>>>>> 9cfe93b8
         self.sales_channel = AmazonSalesChannel.objects.create(
             multi_tenant_company=self.multi_tenant_company,
             remote_id="SELLER123",
@@ -160,14 +153,8 @@
             sales_channel=self.sales_channel,
             remote_product=self.remote_product,
         )
-<<<<<<< HEAD
-
-        # currency and price
-        self.currency, _ = Currency.objects.get_or_create(
-=======
     
         self.currency = Currency.objects.create(
->>>>>>> 9cfe93b8
             multi_tenant_company=self.multi_tenant_company,
             is_default_currency=True,
             **currencies["GB"],
@@ -723,6 +710,10 @@
             "requirements": "LISTING",
             "attributes": expected_attributes,
         }
+
+        import pprint
+        pprint.pprint(body)
+        pprint.pprint(expected_body)
 
         self.assertEqual(body, expected_body)
 
