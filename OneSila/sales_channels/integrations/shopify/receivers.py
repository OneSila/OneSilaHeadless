--- conflicted
+++ resolved
@@ -35,31 +35,6 @@
     ShopifyImageProductAssociation, ShopifyProduct
 
 
-<<<<<<< HEAD
-# #
-# # 1) Product create (on assign)
-# #
-# @receiver(create_remote_product, sender='sales_channels.SalesChannelViewAssign')
-# def shopify__product__create_from_assign(sender, instance, **kwargs):
-#     from sales_channels.integrations.shopify.factories.products.products import  ShopifyProductCreateFactory
-#     from django.db import transaction
-
-#     product = instance.product
-#     sc = instance.sales_channel
-
-#     fac = ShopifyProductCreateFactory(sales_channel=sc, local_instance=product)
-#     fac.run()
-
-#     # count = 1 + (product.get_configurable_variations().count() if hasattr(product, 'get_configurable_variations') else 0)
-#     # run_generic_sales_channel_task_flow(
-#     #     task_func=create_shopify_product_db_task,
-#     #     multi_tenant_company=product.multi_tenant_company,
-#     #     sales_channels_filter_kwargs={'id': sc.id},
-#     #     number_of_remote_requests=count,
-#     #     sales_channel_class=ShopifySalesChannel,
-#     #     product_id=product.id,
-#     # )
-=======
 #
 # 1) Product create (on assign)
 #
@@ -80,7 +55,6 @@
         sales_channel_class=ShopifySalesChannel,
         product_id=product.id,
     )
->>>>>>> b156f4bf
 
 
 #
