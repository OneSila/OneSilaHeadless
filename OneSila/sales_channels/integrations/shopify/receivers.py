--- conflicted
+++ resolved
@@ -47,9 +47,6 @@
     if not isinstance(sc, ShopifySalesChannel):
         return
 
-<<<<<<< HEAD
-    from sales_channels.integrations.shopify.factories.products.products import ShopifyProductCreateFactory
-=======
     # from sales_channels.integrations.shopify.factories.products.products import  ShopifyProductCreateFactory
     #
     # product = instance.product
@@ -57,7 +54,6 @@
     #
     # fac = ShopifyProductCreateFactory(sales_channel=sc, local_instance=product)
     # fac.run()
->>>>>>> c5c30fb2
 
     run_generic_sales_channel_task_flow(
         task_func=create_shopify_product_db_task,
