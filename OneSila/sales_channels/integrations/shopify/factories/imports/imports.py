--- conflicted
+++ resolved
@@ -20,15 +20,6 @@
 
 logger = logging.getLogger(__name__)
 
-<<<<<<< HEAD
-=======
-
-class ShopifyImportProcessor(ImportMixin, GetShopifyApiMixin):
-    import_properties = True
-    import_select_values = True
-    import_rules = True
-    import_products = True
->>>>>>> c5c30fb2
 
 class ShopifyImportProcessor(SalesChannelImportMixin, GetShopifyApiMixin):
     remote_ean_code_class = ShopifyEanCode
@@ -39,17 +30,8 @@
     def __init__(self, import_process, sales_channel, language=None):
         super().__init__(import_process, sales_channel, language)
 
-<<<<<<< HEAD
-        self.repair_sku_map = {}
-        self.max_repair_batch_size = 250
-=======
     def prepare_import_process(self):
-
-        # during the import this needs to stay false to prevent trying to create the mirror models because
-        # we create them manually
-        self.sales_channel.active = False
-        self.sales_channel.is_importing = True
-        self.sales_channel.save()
+        super().prepare_import_process()
 
         property_tag_data = {
             "name": "Shopify Tags",
@@ -63,7 +45,6 @@
         import_instance.process()
 
         self.tags_property = import_instance.instance
->>>>>>> c5c30fb2
 
     def get_total_instances(self):
         return self.api.Product.count()
@@ -175,66 +156,6 @@
                 if updated:
                     remote_product_property.save()
 
-<<<<<<< HEAD
-=======
-    def handle_prices(self, import_instance: ImportProductInstance):
-        if not hasattr(import_instance, 'prices'):
-            return
-
-        remote_product = import_instance.remote_instance
-
-        shopify_price, _ = ShopifyPrice.objects.get_or_create(
-            multi_tenant_company=self.import_process.multi_tenant_company,
-            sales_channel=self.sales_channel,
-            remote_product=remote_product,
-        )
-
-        price_data = {}
-
-        for price_entry in import_instance.prices:
-            currency = price_entry.get("currency")
-            price = price_entry.get("price")
-            rrp = price_entry.get("rrp")
-
-            data = {}
-            if rrp is not None:
-                data["price"] = float(rrp)
-            if price is not None:
-                data["discount_price"] = float(price)
-
-            if data:
-                price_data[currency] = data
-
-        if price_data:
-            shopify_price.price_data = price_data
-            shopify_price.save()
-
-    def handle_translations(self, import_instance: ImportProductInstance):
-        if hasattr(import_instance, 'translations'):
-            ShopifyProductContent.objects.get_or_create(
-                multi_tenant_company=self.import_process.multi_tenant_company,
-                sales_channel=self.sales_channel,
-                remote_product=import_instance.remote_instance,
-            )
-
-    def handle_images(self, import_instance: ImportProductInstance):
-        if hasattr(import_instance, 'images'):
-            remote_id_map = import_instance.data.get('__image_index_to_remote_id', {})
-
-            for index, image_ass in enumerate(import_instance.images_associations_instances):
-                image_association, _ = ShopifyImageProductAssociation.objects.get_or_create(
-                    multi_tenant_company=self.import_process.multi_tenant_company,
-                    sales_channel=self.sales_channel,
-                    local_instance=image_ass,
-                    remote_product=import_instance.remote_instance,
-                )
-
-                remote_id = remote_id_map.get(str(index))
-                if remote_id and not image_association.remote_id:
-                    image_association.remote_id = remote_id
-                    image_association.save()
-
->>>>>>> c5c30fb2
     def handle_variations(self, import_instance: ImportProductInstance):
         if hasattr(import_instance, 'variations'):
             variation_id_map = import_instance.data.get('__variation_sku_to_id_map', {})
@@ -356,15 +277,6 @@
             url = None
 
             if media_type == "IMAGE":
-<<<<<<< HEAD
-                url = node.get("image", {}).get("url") or \
-                    node.get("originalSource", {}).get("url") or \
-                    node.get("preview", {}).get("image", {}).get("url")
-
-            elif media_type == "EXTERNAL_VIDEO":
-                url = node.get("preview", {}).get("image", {}).get("url") or \
-                    node.get("originalSource", {}).get("url")
-=======
                 image_obj = node.get("image") or {}
                 original_source = node.get("originalSource") or {}
                 preview_image = (node.get("preview") or {}).get("image") or {}
@@ -383,7 +295,6 @@
                     preview_image.get("url") or
                     original_source.get("url")
                 )
->>>>>>> c5c30fb2
 
             if not url:
                 continue
@@ -685,8 +596,6 @@
             if product_type == Product.SIMPLE and variants:
                 first_variant = variants[0]["node"]
 
-<<<<<<< HEAD
-=======
                 sku = first_variant.get("sku")
 
                 if sku:
@@ -696,17 +605,10 @@
                 structured_data["allow_backorder"] = inventory_policy == "CONTINUE"
                 structured_data["ean_code"] = first_variant.get("barcode")
 
->>>>>>> c5c30fb2
         structured_data['translations'] = self.get_product_translations(product, variation_name)
         structured_data['images'], structured_data['__image_index_to_remote_id'] = self.get_product_images(product)
 
         if product_type == Product.SIMPLE:
-<<<<<<< HEAD
-            structured_data['attributes'], structured_data['configurator_select_values'], structured_data['__mirror_product_properties_map'] = self.get_product_attributes(
-                product)
-            structured_data['prices'] = self.get_product_prices(product)
-
-=======
             structured_data['prices'] = self.get_product_prices(product)
 
         attributes, configurator_select_values, mirror_product_properties_map = self.get_product_attributes(product, product_type=product_type)
@@ -716,7 +618,6 @@
             structured_data['__mirror_product_properties_map'] = mirror_product_properties_map
             structured_data['configurator_select_values'] = configurator_select_values
 
->>>>>>> c5c30fb2
         if product_type == Product.CONFIGURABLE:
             structured_data['configurator_select_values'] = configurator_select_values
 
