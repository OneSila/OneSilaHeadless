# Integrations Folder README

This document explains how to add new sales-channel integrations under `sales_channels/integrations/` so we keep a consistent structure and approach across all integrations (e.g., Magento, Shopify, etc.).

## Macro steps to follow

To do this integration:
1. Do the PULL factories (or you end up with strange situations in the final step when creating the ProductSyncFactories)
2. Make sure your SalesChannelViewAssign SalesChannelView and SalesChannel infrastructure exists and your test-mixins are connected to it
3. You do the Attributes, Media, etc.
4. Lastly the Productfactories
5. Only now do the import factories


## 📁 Directory Structure

```
sales_channels/
└── integrations/
    ├── __init__.py
    ├── magento2/
    │   ├── apps.py
    │   ├── models.py
    │   ├── factories/
    │   ├── mixins.py
    │   └── …
    └── shopify/
        ├── apps.py
        ├── models.py
        ├── factories/
        ├── mixins.py
        └── …
```
<<<<<<< HEAD

- **Root integration package**: `sales_channels/integrations` is a Python package (contains `__init__.py`).
- **Each integration** is a Django app (one directory per channel):
  - Name the directory after the integration (e.g., `shopify`, `magento2`).
  - Inside each, you'll have standard Django app files (`apps.py`, `models.py`, `views.py` if needed), plus your layered subfolders:
    - `models.py` – sales-channel-specific mirror models
    - `mixins.py` – API client mixins (e.g., `GetMagentoAPIMixin`, `GetShopifyAPIMixin`)
    - `factories/` – layered `CreateFactory` / `UpdateFactory` classes
    - `admin.py`, etc., as required.

## Creating a New Integration App

1. **Use the management command to scaffold a new integration**
   ```bash
   python manage.py create_sales_channel_integration <integration_name>
   ```

   This command will:
   - Create the integration directory
   - Generate the app structure
   - Set up the `AppConfig`
   - Create necessary subfolders and files
   - Generate boilerplate for models, mixins, and factories

2. **Add to `INSTALLED_APPS`**
```

=======

>>>>>>> c5c30fb2
- **Root integration package**: `sales_channels/integrations` is a Python package (contains `__init__.py`).
- **Each integration** is a Django app (one directory per channel):
  - Name the directory after the integration (e.g., `shopify`, `magento2`).
  - Inside each, you’ll have standard Django app files (`apps.py`, `models.py`, `views.py` if needed), plus your layered subfolders:
    - `models.py` – sales-channel-specific mirror models
    - `mixins.py` – API client mixins (e.g., `GetMagentoAPIMixin`, `GetShopifyAPIMixin`)
    - `factories/` – layered `CreateFactory` / `UpdateFactory` classes
    - `admin.py`, etc., as required.

---

## 🚀 Creating a New Integration App

1. **Ensure the integrations package exists**
   ```bash
   ls sales_channels/integrations/__init__.py
   ```

2. **Scaffold a new Django app** under `integrations/`. Two options:
   - **Option A (preferred)**: Pre-create the folder, then run `startapp` into it:
     ```bash
     mkdir sales_channels/integrations/<integration_name>
     python manage.py startapp <integration_name> sales_channels/integrations/<integration_name>
     ```
   - **Option B**: Change directory into `integrations`, then run `startapp`:
     ```bash
     cd sales_channels/integrations
     python ../../manage.py startapp <integration_name>
     ```

3. **Add to `INSTALLED_APPS`**
   In your settings (e.g. `base.py`), register the new app:
   ```python
   INSTALLED_APPS = [
       # …
       'sales_channels.integrations.magento2',
       'sales_channels.integrations.shopify',  # new integration
       # …
   ]
   ```

4. **Define AppConfig**
   In `sales_channels/integrations/<integration_name>/apps.py`:
   ```python
   from django.apps import AppConfig

   class <IntegrationName>Config(AppConfig):
       name = 'sales_channels.integrations.<integration_name>'
       default_auto_field = 'django.db.models.BigAutoField'
       verbose_name = '<Integration Name> Integration'
   ```

5. **Create subfolders**
   Mirror the Magento/Shopify pattern:
   ```bash
   mkdir -p sales_channels/integrations/<integration_name>/{factories,mixins}
   touch sales_channels/integrations/<integration_name>/mixins.py
   ```

6. **Layered architecture**
   - **Layer 1**: `IntegrationInstanceCreateFactory` & `IntegrationInstanceUpdateFactory` live in a shared base (e.g., `sales_channels/factories/`).
   - **Layer 2**: `RemoteXxxCreateFactory` subclasses for all channels (in each integration’s `factories/`).
   - **Layer 3**: Channel‑specific details (`MagentoPropertyCreateFactory`, `ShopifyProductCreateFactory`, etc.).

7. **Models**
   - Define your channel’s mirror models in `models.py`:
     ```python
     class ShopifySalesChannel(SalesChannel):
         shop_url = models.URLField()
         access_token = models.CharField(max_length=255)
         # …

     class ShopifyProduct(RemoteProduct):
         # any Shopify‑specific fields
     ```

8. **API mixin**
   In `mixins.py`, add your `Get<Integration>APIMixin` that encapsulates session setup and activation.

9. **Factories**
   In `factories/products.py`, scaffold your `CreateFactory` and `UpdateFactory`:
   ```python
   class ShopifyProductCreateFactory(RemoteInstanceCreateFactory):
       local_model_class   = Product
       remote_model_class  = ShopifyProduct
       api_package_name    = 'product'
       api_method_name     = 'create'
       field_mapping       = { 'local_field': 'remote_field', … }
       default_field_mapping = { … }
       # override customize_payload(), serialize_response(), etc.
   ```

10. **Testing & Sanity Check**
<<<<<<< HEAD
   - Write a TESTS to instantiate your mixin and factories, call .run(), and verify your integration API sees your test data.
   - Add any admin registrations or serializers as needed.
   - Add the logins to a fake test-store to your local settings and set it up in github as well.
=======
    - Write a quick Django shell script to instantiate your mixin and factories, call .run(), and verify the Shopify API sees your test product.
    - Add any admin registrations or serializers as needed.

---
>>>>>>> c5c30fb2

## Checklist for New Integrations

<<<<<<< HEAD
- [ ] Integration created via `create_sales_channel_integration` command
- [ ] Mirror models customized in `models.py`
- [ ] API client setup completed in `mixins.py`
- [ ] Create/Update factories implemented and tested
- [ ] Sample `.run()` script or test demonstrating a successful API interaction

Keep this README up-to-date as we refine our integration conventions! 🎉

10. **Testing & Sanity Check**
    - Write a quick Django shell script to instantiate your mixin and factories, call .run(), and verify the Shopify API sees your test product.
    - Add any admin registrations or serializers as needed.


## Help / Tips & Tricks

- **Magic failure of factories?**: Ensure the products you're testing with are assigned to the a sales channel view.  Often the reason is silent failure of the pre-flight checks, which stops the factory from running without any feedback.
=======
- [ ] `__init__.py` in `sales_channels/integrations/` exists
- [ ] `app` folder created via `startapp`
- [ ] Entry added to `INSTALLED_APPS`
- [ ] `AppConfig` defined with correct `name` and `label`
- [ ] `mixins.py` with API client setup
- [ ] `models.py` mirror models created
- [ ] `factories/` with layered Create/Update factories
- [ ] Sample `.run()` script or test demonstrating a successful create

Keep this README up-to-date as we refine our integration conventions! 🎉
>>>>>>> c5c30fb2
<|MERGE_RESOLUTION|>--- conflicted
+++ resolved
@@ -31,7 +31,6 @@
         ├── mixins.py
         └── …
 ```
-<<<<<<< HEAD
 
 - **Root integration package**: `sales_channels/integrations` is a Python package (contains `__init__.py`).
 - **Each integration** is a Django app (one directory per channel):
@@ -59,9 +58,6 @@
 2. **Add to `INSTALLED_APPS`**
 ```
 
-=======
-
->>>>>>> c5c30fb2
 - **Root integration package**: `sales_channels/integrations` is a Python package (contains `__init__.py`).
 - **Each integration** is a Django app (one directory per channel):
   - Name the directory after the integration (e.g., `shopify`, `magento2`).
@@ -155,20 +151,14 @@
    ```
 
 10. **Testing & Sanity Check**
-<<<<<<< HEAD
    - Write a TESTS to instantiate your mixin and factories, call .run(), and verify your integration API sees your test data.
    - Add any admin registrations or serializers as needed.
    - Add the logins to a fake test-store to your local settings and set it up in github as well.
-=======
-    - Write a quick Django shell script to instantiate your mixin and factories, call .run(), and verify the Shopify API sees your test product.
-    - Add any admin registrations or serializers as needed.
-
----
->>>>>>> c5c30fb2
+   - Write a quick Django shell script to instantiate your mixin and factories, call .run(), and verify the Shopify API sees your test product.
+   - Add any admin registrations or serializers as needed.
 
 ## Checklist for New Integrations
 
-<<<<<<< HEAD
 - [ ] Integration created via `create_sales_channel_integration` command
 - [ ] Mirror models customized in `models.py`
 - [ ] API client setup completed in `mixins.py`
@@ -185,7 +175,9 @@
 ## Help / Tips & Tricks
 
 - **Magic failure of factories?**: Ensure the products you're testing with are assigned to the a sales channel view.  Often the reason is silent failure of the pre-flight checks, which stops the factory from running without any feedback.
-=======
+
+## ✅ Checklist for New Integrations
+
 - [ ] `__init__.py` in `sales_channels/integrations/` exists
 - [ ] `app` folder created via `startapp`
 - [ ] Entry added to `INSTALLED_APPS`
@@ -195,5 +187,4 @@
 - [ ] `factories/` with layered Create/Update factories
 - [ ] Sample `.run()` script or test demonstrating a successful create
 
-Keep this README up-to-date as we refine our integration conventions! 🎉
->>>>>>> c5c30fb2
+Keep this README up-to-date as we refine our integration conventions! 🎉