from django.conf import settings

import strawberry
import strawberry_django

from strawberry import auto
from strawberry_django import auth, mutations
from strawberry_django.optimizer import DjangoOptimizerExtension

from contacts.schema import ContactsQuery, ContactsMutation, ContactsSubscription
from core.schema.countries import CountryQuery
from core.schema.languages import LanguageQuery
from core.schema.multi_tenant import MultiTenantQuery, MultiTenantMutation, MultiTenantSubscription
from core.schema.timezones import TimeZoneQuery
from currencies.schema import CurrenciesQuery, CurrenciesMutation, CurrenciesSubscription
from eancodes.schema import EanCodesQuery, EanCodesMutation, EanCodesSubscription
from lead_times.schema import LeadTimesQuery
from media.schema import MediaQuery, MediaMutation, MediaSubscription
from products.schema import ProductsQuery, ProductsMutation, ProductsSubscription
from products_inspector.schema import ProductsInspectorSubscription, ProductsInspectorMutation
from properties.schema import PropertiesQuery, PropertiesMutation, PropertiesSubscription
from sales_prices.schema import SalesPricesQuery, SalesPricesMutation, SalesPriceSubscription
from sales_channels.schema import SalesChannelsQuery, SalesChannelsMutation, SalesChannelsSubscription
from sales_channels.integrations.magento2.schema import MagentoSalesChannelMutation, MagentoSalesChannelsQuery, \
    MagentoSalesChannelsSubscription
from sales_channels.integrations.shopify.schema import ShopifySalesChannelMutation, ShopifySalesChannelsQuery, \
    ShopifySalesChannelsSubscription
<<<<<<< HEAD
from sales_channels.integrations.woocommerce.schema import WoocommerceSalesChannelMutation, WoocommerceSalesChannelsQuery, \
    WoocommerceSalesChannelsSubscription
=======
from sales_channels.integrations.amazon.schema import AmazonSalesChannelMutation, AmazonSalesChannelsQuery, \
    AmazonSalesChannelsSubscription
>>>>>>> b1bda17e
from taxes.schema import TaxesQuery, TaxesMutation, TaxSubscription
from translations.schema import TranslationsQuery
from integrations.schema import IntegrationsQuery, IntegrationsMutation
from llm.schema import LlmMutation


#
# Actual Query and Mutation declarations
#

@strawberry.type
<<<<<<< HEAD
class Query(
        CurrenciesQuery,
        CountryQuery,
        EanCodesQuery,
        IntegrationsQuery,
        LanguageQuery,
        LeadTimesQuery,
        MediaQuery,
        MultiTenantQuery,
        MagentoSalesChannelsQuery,
        ShopifySalesChannelsQuery,
        WoocommerceSalesChannelsQuery,
        ProductsQuery,
        PropertiesQuery,
        SalesPricesQuery,
        SalesChannelsQuery,
        TaxesQuery,
        TimeZoneQuery,
        TranslationsQuery,
):
=======
class Query(CurrenciesQuery, CountryQuery, EanCodesQuery, IntegrationsQuery,
        LanguageQuery, LeadTimesQuery, MediaQuery, MultiTenantQuery, MagentoSalesChannelsQuery, ShopifySalesChannelsQuery,
        AmazonSalesChannelsQuery, ProductsQuery, PropertiesQuery, SalesPricesQuery, SalesChannelsQuery,
        TaxesQuery, TimeZoneQuery, TranslationsQuery):
>>>>>>> b1bda17e
    pass


@strawberry.type
<<<<<<< HEAD
class Mutation(
        CurrenciesMutation,
        EanCodesMutation,
        MediaMutation,
        MultiTenantMutation,
        ShopifySalesChannelMutation,
        WoocommerceSalesChannelMutation,
        ProductsInspectorMutation,
        ProductsMutation,
        PropertiesMutation,
        IntegrationsMutation,
        LlmMutation,
        SalesPricesMutation,
        SalesChannelsMutation,
        MagentoSalesChannelMutation,
        TaxesMutation,
):
=======
class Mutation(CurrenciesMutation, EanCodesMutation, MediaMutation, MultiTenantMutation, ShopifySalesChannelMutation,
       AmazonSalesChannelMutation, ProductsInspectorMutation, ProductsMutation, PropertiesMutation, IntegrationsMutation, LlmMutation,
       SalesPricesMutation, SalesChannelsMutation, MagentoSalesChannelMutation, TaxesMutation):
>>>>>>> b1bda17e
    pass


@strawberry.type
<<<<<<< HEAD
class Subscription(
        CurrenciesSubscription,
        EanCodesSubscription,
        MediaSubscription,
        MultiTenantSubscription,
        ProductsInspectorSubscription,
        ProductsSubscription,
        PropertiesSubscription,
        SalesPriceSubscription,
        MagentoSalesChannelsSubscription,
        SalesChannelsSubscription,
        TaxSubscription,
        ShopifySalesChannelsSubscription,
        WoocommerceSalesChannelsSubscription,
):
=======
class Subscription(CurrenciesSubscription, EanCodesSubscription, MediaSubscription, MultiTenantSubscription,
        ProductsInspectorSubscription, ProductsSubscription, PropertiesSubscription, SalesPriceSubscription,
        MagentoSalesChannelsSubscription, SalesChannelsSubscription, TaxSubscription, ShopifySalesChannelsSubscription,
        AmazonSalesChannelsSubscription):
>>>>>>> b1bda17e
    pass

#
# Schema itself.
#


schema = strawberry.Schema(
    query=Query,
    mutation=Mutation,
    subscription=Subscription,
    extensions=[DjangoOptimizerExtension()]
)<|MERGE_RESOLUTION|>--- conflicted
+++ resolved
@@ -25,13 +25,10 @@
     MagentoSalesChannelsSubscription
 from sales_channels.integrations.shopify.schema import ShopifySalesChannelMutation, ShopifySalesChannelsQuery, \
     ShopifySalesChannelsSubscription
-<<<<<<< HEAD
 from sales_channels.integrations.woocommerce.schema import WoocommerceSalesChannelMutation, WoocommerceSalesChannelsQuery, \
     WoocommerceSalesChannelsSubscription
-=======
 from sales_channels.integrations.amazon.schema import AmazonSalesChannelMutation, AmazonSalesChannelsQuery, \
     AmazonSalesChannelsSubscription
->>>>>>> b1bda17e
 from taxes.schema import TaxesQuery, TaxesMutation, TaxSubscription
 from translations.schema import TranslationsQuery
 from integrations.schema import IntegrationsQuery, IntegrationsMutation
@@ -43,8 +40,8 @@
 #
 
 @strawberry.type
-<<<<<<< HEAD
 class Query(
+        AmazonSalesChannelsQuery,
         CurrenciesQuery,
         CountryQuery,
         EanCodesQuery,
@@ -64,18 +61,12 @@
         TimeZoneQuery,
         TranslationsQuery,
 ):
-=======
-class Query(CurrenciesQuery, CountryQuery, EanCodesQuery, IntegrationsQuery,
-        LanguageQuery, LeadTimesQuery, MediaQuery, MultiTenantQuery, MagentoSalesChannelsQuery, ShopifySalesChannelsQuery,
-        AmazonSalesChannelsQuery, ProductsQuery, PropertiesQuery, SalesPricesQuery, SalesChannelsQuery,
-        TaxesQuery, TimeZoneQuery, TranslationsQuery):
->>>>>>> b1bda17e
     pass
 
 
 @strawberry.type
-<<<<<<< HEAD
 class Mutation(
+        AmazonSalesChannelMutation,
         CurrenciesMutation,
         EanCodesMutation,
         MediaMutation,
@@ -92,17 +83,12 @@
         MagentoSalesChannelMutation,
         TaxesMutation,
 ):
-=======
-class Mutation(CurrenciesMutation, EanCodesMutation, MediaMutation, MultiTenantMutation, ShopifySalesChannelMutation,
-       AmazonSalesChannelMutation, ProductsInspectorMutation, ProductsMutation, PropertiesMutation, IntegrationsMutation, LlmMutation,
-       SalesPricesMutation, SalesChannelsMutation, MagentoSalesChannelMutation, TaxesMutation):
->>>>>>> b1bda17e
     pass
 
 
 @strawberry.type
-<<<<<<< HEAD
 class Subscription(
+        AmazonSalesChannelsSubscription,
         CurrenciesSubscription,
         EanCodesSubscription,
         MediaSubscription,
@@ -117,12 +103,6 @@
         ShopifySalesChannelsSubscription,
         WoocommerceSalesChannelsSubscription,
 ):
-=======
-class Subscription(CurrenciesSubscription, EanCodesSubscription, MediaSubscription, MultiTenantSubscription,
-        ProductsInspectorSubscription, ProductsSubscription, PropertiesSubscription, SalesPriceSubscription,
-        MagentoSalesChannelsSubscription, SalesChannelsSubscription, TaxSubscription, ShopifySalesChannelsSubscription,
-        AmazonSalesChannelsSubscription):
->>>>>>> b1bda17e
     pass
 
 #
