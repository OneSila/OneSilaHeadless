--- conflicted
+++ resolved
@@ -86,21 +86,4 @@
 HUEY['immediate'] = DEBUG
 
 # This will make absolute path to work
-<<<<<<< HEAD
-LOCAL_HOST = 'localhost:8080'
-
-# price per ai point
-AI_POINT_PRICE = 0.1
-OPENAI_API_KEY = os.environ.get("OPENAI_API_KEY")
-REPLICATE_API_TOKEN = ""
-
-ADMIN_ROUTE_SUFFIX = "_somethingSecure"
-
-SHOPIFY_API_KEY = "xxx"
-SHOPIFY_API_SECRET = "xxx"
-SHOPIFY_SCOPES = ['read_products', 'write_products']
-SHOPIFY_API_VERSION = "2025-04"
-SHOPIFY_TEST_REDIRECT_URI = "https://dcfa-79-118-110-129.ngrok-free.app/integrations/shopify/oauth/callback"
-=======
-LOCAL_HOST = 'localhost:8080'
->>>>>>> 73c087b4
+LOCAL_HOST = 'localhost:8080'