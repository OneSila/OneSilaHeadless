
from .base import *

ALLOWED_HOSTS = ['myonesilaserver.com']
CSRF_TRUSTED_ORIGINS = [f"https://{domain}" for domain in ALLOWED_HOSTS]
DEBUG = True

DATABASES = {
    'default': {
        'ENGINE': 'django.db.backends.postgresql_psycopg2',
        'NAME': 'onesila',
        'USER': 'onesila',
        'PASSWORD': 'my-complicated-pass',
        'HOST': 'localhost',
        'PORT': '5432',
    }
}


STATIC_ROOT = '/home/onesila/static/'
MEDIA_ROOT = '/home/onesila/mediafiles/'
APP_ROOT = '/home/onesila/OneSilaHeadless/OneSila/'
SAVE_TEST_FILES_ROOT = '/home/onesila/testfiles/'

#
# Localhost settings if your localhost has poor hostname resolve for
# image and absolute url settings. https://github.com/TweaveTech/django_get_absolute_url
#
# HTTPS_SUPPORTED = False
# LOCAL_HOST = 'localhost:8080'

SECRET_KEY = 'your-secret-key-goes-here'

#
# Url generation settings
#

HTTPS_SUPPORTED = True

# Email setup
#
EMAIL_BACKEND = 'django.core.mail.backends.dummy.EmailBackend'
EMAIL_FILE_PATH = '/tmp/app-messages'  # change this to a proper location

#
# CORS Settings. See: https://www.starlette.io/middleware/#corsmiddleware
#

CORS_ALLOWED_ORIGINS = [
    # Format example:
    # 'http://172.19.250.107:3000',
    # the right port will depend on the port the frontend is running.
    # on a dev machine check npm run dev and add that here.
    "http://localhost:5173",
]

CORS_ALLOWED_HEADERS = [
    '*'
]

CORS_ALLOWED_METHODS = [
    '*'
]

# This allows session information to be passed through to the queries
# to ensure login via django-sessions.
CORS_ALLOW_CREDENTIALS = True


#
# Strawberry override
#

STRAWBERRY_DJANGO_REGISTER_USER_AUTO_LOGIN = False


#
# How long should the login link stay valid for?
#
MULTI_TENANT_LOGIN_LINK_EXPIRES_AFTER_MIN = 60


#
# Huey overrides
#
HUEY['immediate'] = DEBUG

#
# Logging
#
LOGGING['handlers']['amazon_log_file'] = {
    'class': 'logging.FileHandler',
    'formatter': 'verbose',
    'level': 'DEBUG',
    'filename': '/var/log/OneSilaHeadless/sales_channels_integrations_amazon.log',
}

# This will make absolute path to work
LOCAL_HOST = 'localhost:8080'

# price per ai point
AI_POINT_PRICE = 0
OPENAI_API_KEY = os.environ.get("OPENAI_API_KEY")
REPLICATE_API_TOKEN = ""

ADMIN_ROUTE_SUFFIX = "_somethingSecure"

SHOPIFY_SCOPES = ['read_products', 'write_products']
SHOPIFY_API_VERSION = "2025-04"
SHOPIFY_TEST_REDIRECT_URI = "https://dcfa-79-118-110-129.ngrok-free.app/integrations/shopify/oauth/callback"


AMAZON_CLIENT_ID = None
AMAZON_CLIENT_SECRET = None
AMAZON_APP_ID = None
<<<<<<< HEAD

EBAY_CLIENT_ID = None
EBAY_CLIENT_SECRET = None
EBAY_DEV_ID = None
EBAY_APPLICATION_SCOPES = ["https://api.ebay.com/oauth/api_scope"]
EBAY_RU_NAME = 'Name'
=======
TEST_WEBHOOK_SECRET = "test-secret"
>>>>>>> feb69f5c
<|MERGE_RESOLUTION|>--- conflicted
+++ resolved
@@ -113,13 +113,11 @@
 AMAZON_CLIENT_ID = None
 AMAZON_CLIENT_SECRET = None
 AMAZON_APP_ID = None
-<<<<<<< HEAD
 
 EBAY_CLIENT_ID = None
 EBAY_CLIENT_SECRET = None
 EBAY_DEV_ID = None
 EBAY_APPLICATION_SCOPES = ["https://api.ebay.com/oauth/api_scope"]
 EBAY_RU_NAME = 'Name'
-=======
-TEST_WEBHOOK_SECRET = "test-secret"
->>>>>>> feb69f5c
+
+TEST_WEBHOOK_SECRET = "test-secret"