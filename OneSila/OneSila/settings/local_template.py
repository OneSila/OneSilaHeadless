--- conflicted
+++ resolved
@@ -86,9 +86,6 @@
 HUEY['immediate'] = DEBUG
 
 # This will make absolute path to work
-<<<<<<< HEAD
-LOCAL_HOST = 'localhost:8080'
-=======
 LOCAL_HOST = 'localhost:8080'
 
 # price per ai point
@@ -107,5 +104,4 @@
 
 AMAZON_CLIENT_ID = None
 AMAZON_CLIENT_SECRET = None
-AMAZON_APP_ID = None
->>>>>>> bcddca72
+AMAZON_APP_ID = None