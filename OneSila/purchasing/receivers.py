from django.db.models.signals import post_save
from django.dispatch import receiver
from purchasing.models import PurchaseOrder, PurchaseOrderItem

from core.schema.core.subscriptions import refresh_subscription_receiver

import logging
<<<<<<< HEAD
logger = logging.getLogger(__name__)
=======
logger = logging.getLogger(__name__)

@receiver(post_save, sender=PurchaseOrder)
@receiver(post_save, sender=PurchaseOrderItem)
def purchasing__subscription__post_save(sender, instance, **kwargs):
    """
    This is to be sent on the every post_save or relevant signal
    """
    refresh_subscription_receiver(instance)
>>>>>>> 8449c430
<|MERGE_RESOLUTION|>--- conflicted
+++ resolved
@@ -5,16 +5,4 @@
 from core.schema.core.subscriptions import refresh_subscription_receiver
 
 import logging
-<<<<<<< HEAD
-logger = logging.getLogger(__name__)
-=======
-logger = logging.getLogger(__name__)
-
-@receiver(post_save, sender=PurchaseOrder)
-@receiver(post_save, sender=PurchaseOrderItem)
-def purchasing__subscription__post_save(sender, instance, **kwargs):
-    """
-    This is to be sent on the every post_save or relevant signal
-    """
-    refresh_subscription_receiver(instance)
->>>>>>> 8449c430
+logger = logging.getLogger(__name__)