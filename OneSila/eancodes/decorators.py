from .exceptions import ValidationError


def validation_method(func):
    """
    Decorator for validation methods that handles error reporting.

    The decorated method should return a tuple of (bool, str) where:
    - bool indicates if validation passed (True) or failed (False)
    - str contains the error message if validation failed, None otherwise

    If validation fails and fail_on_error=True, raises ValidationError with the message.
    If validation fails and fail_on_error=False, adds message to self.errors list.

    Example:
        @validation_method
        def validate_something(self):
            if error_condition:
                return False, "Validation failed because..."
            return True, None
    """

    def wrapper(self, *args, **kwargs):
        result, msg = func(self, *args, **kwargs)

        if result:
            return result, msg

        if self.fail_on_error:
            raise ValidationError(msg)
        else:
<<<<<<< HEAD
            self.errors.append(msg)
=======
            self.errors.add(msg)
>>>>>>> a8f0e365
            return result, msg

    return wrapper<|MERGE_RESOLUTION|>--- conflicted
+++ resolved
@@ -29,11 +29,7 @@
         if self.fail_on_error:
             raise ValidationError(msg)
         else:
-<<<<<<< HEAD
-            self.errors.append(msg)
-=======
             self.errors.add(msg)
->>>>>>> a8f0e365
             return result, msg
 
     return wrapper