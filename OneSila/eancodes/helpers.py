--- conflicted
+++ resolved
@@ -2,11 +2,6 @@
 from .decorators import validation_method
 from .exceptions import ValidationError
 import logging
-<<<<<<< HEAD
-logger = logging.getLogger(__name__)
-
-
-=======
 from django.utils.translation import gettext_lazy as _
 logger = logging.getLogger(__name__)
 
@@ -20,7 +15,6 @@
     EAN_CONTAINS_NON_NUMERIC_CHARACTERS = _(u"EAN contains non-numeric characters")
 
 
->>>>>>> a8f0e365
 class EANCodeValidator:
     """
     Validate the EAN-code.
@@ -29,15 +23,6 @@
 
     def __init__(self, ean, fail_on_error=True):
         self.ean = ean
-<<<<<<< HEAD
-        self.errors = []
-        self.fail_on_error = fail_on_error
-
-    @validation_method
-    def has_value(self):
-        if self.ean is None or self.ean == "":
-            msg = "EAN is empty"
-=======
         self.errors = set()
         self.fail_on_error = fail_on_error
 
@@ -49,30 +34,12 @@
     def has_value(self):
         if self.ean is None or self.ean == "":
             msg = ValidatorErrorMesssages.EAN_IS_EMPTY
->>>>>>> a8f0e365
             return False, msg
 
         return True, None
 
     @validation_method
     def is_valid_length(self):
-<<<<<<< HEAD
-        if len(self.ean) < 13:
-            msg = "EAN is too short"
-            return False, msg
-
-        if len(self.ean) > 13:
-            msg = "EAN is too long"
-            return False, msg
-
-        return True, None
-
-    @validation_method
-    def validate_country_code(self):
-        start_digits = self.ean[:3]
-        if start_digits not in EAN_COUNTRY_LIST:
-            msg = "Invalid country code"
-=======
         try:
             if len(self.ean) < 13:
                 msg = ValidatorErrorMesssages.EAN_IS_TOO_SHORT
@@ -96,36 +63,12 @@
                 return False, msg
         except TypeError:
             msg = ValidatorErrorMesssages.EAN_IS_EMPTY
->>>>>>> a8f0e365
             return False, msg
 
         return True, None
 
     @validation_method
     def validate_checksum(self):
-<<<<<<< HEAD
-        start_digits = self.ean[:3]
-        err = 0
-        even = 0
-        odd = 0
-        # get check bit(last bit)
-        check_bit = self.ean[len(self.ean) - 1]
-        # Get all vals except check bit
-        check_val = self.ean[:-1]
-
-        # Gather Odd and Even Bits
-        for index, num in enumerate(check_val):
-            if index % 2 == 0:
-                even += int(num)
-            else:
-                odd += int(num)
-
-        # Check if the algorithm 3 * odd parity + even parity + check bit matches
-        bits_match = ((3 * odd) + even + int(check_bit)) % 10 == 0
-
-        if not bits_match:
-            msg = "Invalid checksum"
-=======
         try:
             start_digits = self.ean[:3]
             err = 0
@@ -158,7 +101,6 @@
             return False, msg
         except TypeError:
             msg = ValidatorErrorMesssages.EAN_IS_EMPTY
->>>>>>> a8f0e365
             return False, msg
 
         return True, None
@@ -168,17 +110,5 @@
         self.is_valid_length()
         self.validate_country_code()
         self.validate_checksum()
-<<<<<<< HEAD
-        return self.errors
 
-
-def gtin_is_valid(ean):
-    # Verify the correctness of an ean13 / gtin code
-    # https://stackoverflow.com/a/51836010/5731101
-
-    logger.debug(f"Rejecting gtin. Bits match is {bits_match} and Valid Start digits are {valid_start_digits}.")
-    return False
-=======
-
-        return not self.errors, self.error_list
->>>>>>> a8f0e365
+        return not self.errors, self.error_list