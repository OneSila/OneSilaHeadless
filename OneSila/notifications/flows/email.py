from notifications.factories.email import SendWelcomeEmailFactory, SendUserInviteEmailFactory, \
    SendRecoveryLinkEmailFactory, SendLoginLinkEmailFactory, SendPasswordChangedEmailFactory


def send_welcome_email_flow(*, user):
    fac = SendWelcomeEmailFactory(user)
    fac.run()


def send_user_invite_email_flow(*, token):
    fac = SendUserInviteEmailFactory(token)
    fac.run()


def send_user_login_link_email_flow(*, token):
    fac = SendLoginLinkEmailFactory(token.multi_tenant_user)
    fac.run()


def send_user_account_recovery_email_flow(*, token):
<<<<<<< HEAD
    fac = SendRecoveryLinkEmailFactory(token.multi_tenant_user)
=======
    fac = SendRecoveryLinkEmailFactory(token)
    fac.run()


def send_user_password_changed_email_flow(*, user):
    fac = SendPasswordChangedEmailFactory(user)
>>>>>>> c82aa05b
    fac.run()<|MERGE_RESOLUTION|>--- conflicted
+++ resolved
@@ -18,14 +18,10 @@
 
 
 def send_user_account_recovery_email_flow(*, token):
-<<<<<<< HEAD
     fac = SendRecoveryLinkEmailFactory(token.multi_tenant_user)
-=======
-    fac = SendRecoveryLinkEmailFactory(token)
     fac.run()
 
 
 def send_user_password_changed_email_flow(*, user):
     fac = SendPasswordChangedEmailFactory(user)
->>>>>>> c82aa05b
     fac.run()