--- conflicted
+++ resolved
@@ -1,12 +1,7 @@
-<<<<<<< HEAD
-from .replay_delivery import ReplayDelivery
-from .prune_deliveries import WebhookPruneFactory
-=======
 from .send_webhook import SendWebhookDeliveryFactory
 from .send_integrations_webhooks import SendIntegrationsWebhooksFactory
 
 __all__ = [
     "SendWebhookDeliveryFactory",
     "SendIntegrationsWebhooksFactory",
-]
->>>>>>> c94a15d5
+]