--- conflicted
+++ resolved
@@ -1,11 +1,7 @@
 from django.db.models.signals import post_save
 from django.dispatch import receiver
 from core.models.multi_tenant import MultiTenantUser, MultiTenantCompany
-<<<<<<< HEAD
 from core.signals import post_create, post_update
-=======
-from core.signals import post_create
->>>>>>> 985d473f
 from core.schema.core.subscriptions import refresh_subscription_receiver
 
 
@@ -25,17 +21,11 @@
 
 
 @receiver(post_save)
-<<<<<<< HEAD
-def core__post_create_update_triggres(sender, instance, created, **kwargs):
+def core__post_create_update_triggers(sender, instance, created, **kwargs):
     """
     Let's create some new signals to handle cleaner create/update for cleaner controle.
     """
     if created:
         post_create.send(sender=instance.__class__, instance=instance)
     else:
-        post_update.send(sender=instance.__class__, instance=instance)
-=======
-def core__post_save__trigger(sender, instance, created, **kwargs):
-    if created:
-        post_create.send(sender=sender.__class__, instance=instance, **kwargs)
->>>>>>> 985d473f
+        post_update.send(sender=instance.__class__, instance=instance)