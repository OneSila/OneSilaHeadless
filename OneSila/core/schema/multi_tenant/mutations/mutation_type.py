from core.schema.core.mutations import type
from strawberry_django import auth as strawberry_auth
from .fields import register_my_multi_tenant_company, \
    update_me, update_my_multi_tenant_company, invite_user, \
<<<<<<< HEAD
    accept_user_invitation, disable_user, enable_user, login_token, \
    recovery_token, authenticate_token
=======
    accept_user_invitation, disable_user, enable_user, \
    register_user
>>>>>>> 7fbe3b7f

from core.schema.multi_tenant.types.types import MultiTenantUserType, \
    MultiTenantCompanyType, MultiTenantUserLoginTokenType


@type(name="Mutation")
class MultiTenantMutation:
    login: MultiTenantUserType = strawberry_auth.login()
    logout = strawberry_auth.logout()

    register_user: MultiTenantUserType = register_user()
    register_my_multi_tenant_company: MultiTenantCompanyType = register_my_multi_tenant_company()

    update_me: MultiTenantUserType = update_me()
    update_my_multi_tenant_company: MultiTenantCompanyType = update_my_multi_tenant_company()

    recovery_token: MultiTenantUserLoginTokenType = recovery_token()
    login_token: MultiTenantUserLoginTokenType = login_token()
    authenticate_token: MultiTenantUserType = authenticate_token()

    invite_user: MultiTenantUserType = invite_user()
    accept_user_invitation: MultiTenantUserType = accept_user_invitation()

    disable_user: MultiTenantUserType = disable_user()
    enable_user: MultiTenantUserType = enable_user()<|MERGE_RESOLUTION|>--- conflicted
+++ resolved
@@ -2,13 +2,8 @@
 from strawberry_django import auth as strawberry_auth
 from .fields import register_my_multi_tenant_company, \
     update_me, update_my_multi_tenant_company, invite_user, \
-<<<<<<< HEAD
     accept_user_invitation, disable_user, enable_user, login_token, \
-    recovery_token, authenticate_token
-=======
-    accept_user_invitation, disable_user, enable_user, \
-    register_user
->>>>>>> 7fbe3b7f
+    recovery_token, authenticate_token, register_user
 
 from core.schema.multi_tenant.types.types import MultiTenantUserType, \
     MultiTenantCompanyType, MultiTenantUserLoginTokenType
