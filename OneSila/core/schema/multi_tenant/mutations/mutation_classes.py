--- conflicted
+++ resolved
@@ -34,7 +34,6 @@
         return data
 
 
-<<<<<<< HEAD
 class LoginTokenMutation(CleanupDataMixin, DjangoCreateMutation):
     def create_token(self, *, user):
         fac = LoginTokenFactory(user)
@@ -75,49 +74,6 @@
         return fac.user
 
 
-class RegisterUserMutation(CleanupDataMixin, DjangoCreateMutation):
-    AUTO_LOGIN = settings.STRAWBERRY_DJANGO_REGISTER_USER_AUTO_LOGIN
-
-    def create_user(self, data):
-        data = self.cleanup_data(data)
-        fac = RegisterUserFactory(**data)
-        fac.run()
-
-        return fac.user
-
-    def login_user(self, info, username, password):
-        request = get_request(info)
-        user = auth.authenticate(request, username=username, password=password)
-
-        if user is None:
-            raise ValidationError("User is not logged in.")
-
-        scope = request.consumer.scope
-        async_to_sync(channels_auth.login)(scope, user)
-        # Channels docs, you must save the session, or no user will be logged in.
-        scope["session"].save()
-
-        return user
-
-    def create(self, data: dict[str, Any], *, info: Info):
-        password = data.get("password")
-        username = data.get('username')
-        validate_password(password)
-
-        with DjangoOptimizerExtension.disabled():
-            user = self.create_user(data)
-
-            if self.AUTO_LOGIN:
-                # FIXME: Using auto-login seems to break:
-                # https://stackoverflow.com/questions/77557246/django-channels-login-connection-already-closed
-                # breaks on async_to_sync(channels_auth.login) section.
-                self.login_user(info, username, password)
-
-            return user
-
-
-=======
->>>>>>> 7fbe3b7f
 class InviteUserMutation(CleanupDataMixin, GetMultiTenantCompanyMixin, DjangoCreateMutation):
     def create(self, data: dict[str, Any], *, info: Info):
         multi_tenant_company = self.get_multi_tenant_company(info)
