from django.test import TestCase
import os


class UrlManagementCommandsTestCase(TestCase):
    def test_generate_url(self):
        os.system('./manage.py generate_urls all >/dev/null 2>&1')

    def test_generate_views(self):
        os.system('./manage.py generate_views all >/dev/null 2>&1')

    def test_list_urls(self):
<<<<<<< HEAD
        os.system('./manage.py list_urls')

    def test_generate_schema(self):
        os.system('./manage.py generate_schema all --dryrun')
=======
        os.system('./manage.py list_urls >/dev/null 2>&1')
>>>>>>> 12aefcfa
<|MERGE_RESOLUTION|>--- conflicted
+++ resolved
@@ -10,11 +10,7 @@
         os.system('./manage.py generate_views all >/dev/null 2>&1')
 
     def test_list_urls(self):
-<<<<<<< HEAD
-        os.system('./manage.py list_urls')
+        os.system('./manage.py list_urls >/dev/null 2>&1')
 
     def test_generate_schema(self):
-        os.system('./manage.py generate_schema all --dryrun')
-=======
-        os.system('./manage.py list_urls >/dev/null 2>&1')
->>>>>>> 12aefcfa
+        os.system('./manage.py generate_schema all --dryrun  >/dev/null 2>&1')