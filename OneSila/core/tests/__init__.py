--- conflicted
+++ resolved
@@ -30,11 +30,6 @@
 class TransactionTestCase(TestCaseMixin, DjangoTransactionTestCase):
     pass
 
-
-<<<<<<< HEAD
-=======
-
->>>>>>> 1a3bd938
 class TestCaseDemoDataMixin:
     # This variable will be shared across all TestCases subsclassed from here.
     # That will ensure we only try to generate the demo-data once.
