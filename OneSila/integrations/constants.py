from django.utils.translation import gettext_lazy as _
from sales_channels.integrations.magento2.models import MagentoSalesChannel
from sales_channels.integrations.shopify.models import ShopifySalesChannel
<<<<<<< HEAD
from sales_channels.integrations.woocommerce.models import WoocommerceSalesChannel

MAGENTO_INTEGRATION = 'magento'
SHOPIFY_INTEGRATION = 'shopify'
WOOCOMMERCE_INTEGRATION = 'woocommerce'  # Add this line
=======
from sales_channels.integrations.amazon.models import AmazonSalesChannel

MAGENTO_INTEGRATION = 'magento'
SHOPIFY_INTEGRATION = 'shopify'
AMAZON_INTEGRATION = 'amazon'
>>>>>>> b1bda17e

INTEGRATIONS_TYPES = (
    (MAGENTO_INTEGRATION, _('Magento')),
    (SHOPIFY_INTEGRATION, _('Shopify')),
<<<<<<< HEAD
    (WOOCOMMERCE_INTEGRATION, _('WooCommerce')),  # Add this line
=======
    (AMAZON_INTEGRATION, _('Amazon')),
>>>>>>> b1bda17e
)

INTEGRATIONS_TYPES_MAP = {
    MagentoSalesChannel: MAGENTO_INTEGRATION,
    ShopifySalesChannel: SHOPIFY_INTEGRATION,
<<<<<<< HEAD
    WoocommerceSalesChannel: WOOCOMMERCE_INTEGRATION,  # Add this line
=======
    AmazonSalesChannel: AMAZON_INTEGRATION,
>>>>>>> b1bda17e
}<|MERGE_RESOLUTION|>--- conflicted
+++ resolved
@@ -1,36 +1,24 @@
 from django.utils.translation import gettext_lazy as _
 from sales_channels.integrations.magento2.models import MagentoSalesChannel
 from sales_channels.integrations.shopify.models import ShopifySalesChannel
-<<<<<<< HEAD
 from sales_channels.integrations.woocommerce.models import WoocommerceSalesChannel
-
-MAGENTO_INTEGRATION = 'magento'
-SHOPIFY_INTEGRATION = 'shopify'
-WOOCOMMERCE_INTEGRATION = 'woocommerce'  # Add this line
-=======
 from sales_channels.integrations.amazon.models import AmazonSalesChannel
 
 MAGENTO_INTEGRATION = 'magento'
 SHOPIFY_INTEGRATION = 'shopify'
+WOOCOMMERCE_INTEGRATION = 'woocommerce'
 AMAZON_INTEGRATION = 'amazon'
->>>>>>> b1bda17e
 
 INTEGRATIONS_TYPES = (
     (MAGENTO_INTEGRATION, _('Magento')),
     (SHOPIFY_INTEGRATION, _('Shopify')),
-<<<<<<< HEAD
-    (WOOCOMMERCE_INTEGRATION, _('WooCommerce')),  # Add this line
-=======
+    (WOOCOMMERCE_INTEGRATION, _('WooCommerce')),
     (AMAZON_INTEGRATION, _('Amazon')),
->>>>>>> b1bda17e
 )
 
 INTEGRATIONS_TYPES_MAP = {
     MagentoSalesChannel: MAGENTO_INTEGRATION,
     ShopifySalesChannel: SHOPIFY_INTEGRATION,
-<<<<<<< HEAD
-    WoocommerceSalesChannel: WOOCOMMERCE_INTEGRATION,  # Add this line
-=======
+    WoocommerceSalesChannel: WOOCOMMERCE_INTEGRATION,
     AmazonSalesChannel: AMAZON_INTEGRATION,
->>>>>>> b1bda17e
 }