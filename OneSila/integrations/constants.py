from django.utils.translation import gettext_lazy as _

from sales_channels.integrations.ebay.models import EbaySalesChannel
from sales_channels.integrations.magento2.models import MagentoSalesChannel
from sales_channels.integrations.shopify.models import ShopifySalesChannel
from sales_channels.integrations.woocommerce.models import WoocommerceSalesChannel
from sales_channels.integrations.amazon.models import AmazonSalesChannel
from webhooks.models import WebhookIntegration

MAGENTO_INTEGRATION = 'magento'
SHOPIFY_INTEGRATION = 'shopify'
WOOCOMMERCE_INTEGRATION = 'woocommerce'
AMAZON_INTEGRATION = 'amazon'
<<<<<<< HEAD
EBAY_INTEGRATION = 'ebay'
=======
WEBHOOK_INTEGRATION = 'webhook'
>>>>>>> feb69f5c

INTEGRATIONS_TYPES = (
    (MAGENTO_INTEGRATION, _('Magento')),
    (SHOPIFY_INTEGRATION, _('Shopify')),
    (WOOCOMMERCE_INTEGRATION, _('WooCommerce')),
    (AMAZON_INTEGRATION, _('Amazon')),
<<<<<<< HEAD
    (EBAY_INTEGRATION, _('Ebay')),
=======
    (WEBHOOK_INTEGRATION, _('Webhook')),
>>>>>>> feb69f5c
)

INTEGRATIONS_TYPES_MAP = {
    MagentoSalesChannel: MAGENTO_INTEGRATION,
    ShopifySalesChannel: SHOPIFY_INTEGRATION,
    WoocommerceSalesChannel: WOOCOMMERCE_INTEGRATION,
    AmazonSalesChannel: AMAZON_INTEGRATION,
<<<<<<< HEAD
    EbaySalesChannel: EBAY_INTEGRATION,
=======
    WebhookIntegration: WEBHOOK_INTEGRATION,
>>>>>>> feb69f5c
}<|MERGE_RESOLUTION|>--- conflicted
+++ resolved
@@ -11,22 +11,16 @@
 SHOPIFY_INTEGRATION = 'shopify'
 WOOCOMMERCE_INTEGRATION = 'woocommerce'
 AMAZON_INTEGRATION = 'amazon'
-<<<<<<< HEAD
 EBAY_INTEGRATION = 'ebay'
-=======
 WEBHOOK_INTEGRATION = 'webhook'
->>>>>>> feb69f5c
 
 INTEGRATIONS_TYPES = (
     (MAGENTO_INTEGRATION, _('Magento')),
     (SHOPIFY_INTEGRATION, _('Shopify')),
     (WOOCOMMERCE_INTEGRATION, _('WooCommerce')),
     (AMAZON_INTEGRATION, _('Amazon')),
-<<<<<<< HEAD
     (EBAY_INTEGRATION, _('Ebay')),
-=======
     (WEBHOOK_INTEGRATION, _('Webhook')),
->>>>>>> feb69f5c
 )
 
 INTEGRATIONS_TYPES_MAP = {
@@ -34,9 +28,6 @@
     ShopifySalesChannel: SHOPIFY_INTEGRATION,
     WoocommerceSalesChannel: WOOCOMMERCE_INTEGRATION,
     AmazonSalesChannel: AMAZON_INTEGRATION,
-<<<<<<< HEAD
     EbaySalesChannel: EBAY_INTEGRATION,
-=======
     WebhookIntegration: WEBHOOK_INTEGRATION,
->>>>>>> feb69f5c
 }