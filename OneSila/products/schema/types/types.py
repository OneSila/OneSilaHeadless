from decimal import Decimal

from strawberry.relay.utils import to_base64
from contacts.schema.types.types import CompanyType
from core.schema.core.types.types import relay, type, field, Annotated, lazy, strawberry_type
from core.schema.core.mixins import GetQuerysetMultiTenantMixin

from typing import List, Optional

from media.models import Media
<<<<<<< HEAD
from products.models import Product, BundleProduct, ConfigurableProduct, SimpleProduct, \
    ProductTranslation, ConfigurableVariation, BundleVariation, AliasProduct

=======
from products.models import (
    Product,
    BundleProduct,
    ConfigurableProduct,
    SimpleProduct,
    ProductTranslation,
    ConfigurableVariation,
    BundleVariation,
    AliasProduct,
    ProductTranslationBulletPoint,
)
from properties.models import ProductProperty
from properties.schema.types.types import ProductPropertyType
>>>>>>> 1a3bd938
from taxes.schema.types.types import VatRateType
from .filters import (
    ProductFilter,
    BundleProductFilter,
    ConfigurableProductFilter,
    SimpleProductFilter,
    ProductTranslationFilter,
    ConfigurableVariationFilter,
    BundleVariationFilter,
    AliasProductFilter,
    ProductTranslationBulletPointFilter,
)
from .ordering import (
    ProductOrder,
    BundleProductOrder,
    ConfigurableProductOrder,
    SimpleProductOrder,
    ProductTranslationOrder,
    ConfigurableVariationOrder,
    BundleVariationOrder,
    AliasProductOrder,
    ProductTranslationBulletPointOrder,
)


@type(Product, filters=ProductFilter, order=ProductOrder, pagination=True, fields="__all__")
class ProductType(relay.Node, GetQuerysetMultiTenantMixin):
    vat_rate: Optional[VatRateType]
    inspector: Optional[Annotated['InspectorType', lazy('products_inspector.schema.types.types')]]
    saleschannelviewassign_set: List[Annotated['SalesChannelViewAssignType', lazy("sales_channels.schema.types.types")]]
    productproperty_set: List[Annotated['ProductPropertyType', lazy("properties.schema.types.types")]]
    salesprice_set: List[Annotated['SalesPriceType', lazy("sales_prices.schema.types.types")]]
    alias_products: List[Annotated['ProductType', lazy("products.schema.types.types")]]
    alias_parent_product: Optional[Annotated['ProductType', lazy("products.schema.types.types")]]

    @field()
    def proxy_id(self, info) -> str:
        if self.is_simple():
            graphql_type = SimpleProductType
        elif self.is_bundle():
            graphql_type = BundleProductType
        elif self.is_configurable():
            graphql_type = ConfigurableProductType
        else:
            graphql_type = ProductType

        return to_base64(graphql_type, self.pk)

    @field()
    def name(self, info) -> str | None:
        return self.name

    @field(description="Gets the URL of the first MediaProductThrough Image with the lowest sort order")
    def thumbnail_url(self, info) -> str | None:
        media_relation = self.mediaproductthrough_set.filter(media__type=Media.IMAGE, is_main_image=True)

        first_media = media_relation.first()
        if first_media and first_media.media.image:
            return first_media.media.image_web_url

        return None

    @field()
    def inspector_status(self, info) -> int:
        """
        Status Codes:
        0 - Green: No missing information and no missing optional information.
        1 - Orange: No missing information but missing optional information.
        2 - Red: Missing information (regardless of optional information).
        """
        from products_inspector.constants import RED, ORANGE, GREEN

        if self.inspector.has_missing_information:
            return RED
        elif self.inspector.has_missing_optional_information:
            return ORANGE
        else:
            return GREEN

    @field()
    def has_parents(self, info) -> bool:
        return ConfigurableVariation.objects.filter(variation_id=self.id).exists()


@type(ProductTranslation, filters=ProductTranslationFilter, order=ProductTranslationOrder, pagination=True, fields="__all__")
class ProductTranslationType(relay.Node, GetQuerysetMultiTenantMixin):
    sales_channel: Optional[Annotated['SalesChannelType', lazy('sales_channels.schema.types.types')]]


@type(BundleProduct, filters=BundleProductFilter, order=BundleProductOrder, pagination=True, fields="__all__")
class BundleProductType(relay.Node, GetQuerysetMultiTenantMixin):
    pass


@type(ConfigurableProduct, filters=ConfigurableProductFilter, order=ConfigurableProductOrder, pagination=True, fields="__all__")
class ConfigurableProductType(relay.Node, GetQuerysetMultiTenantMixin):
    pass


@type(SimpleProduct, filters=SimpleProductFilter, order=SimpleProductOrder, pagination=True, fields="__all__")
class SimpleProductType(relay.Node, GetQuerysetMultiTenantMixin):
    @field()
    def name(self, info) -> str | None:
        return self.name


@type(ConfigurableVariation, filters=ConfigurableVariationFilter, order=ConfigurableVariationOrder, pagination=True, fields="__all__")
class ConfigurableVariationType(relay.Node, GetQuerysetMultiTenantMixin):
    parent: Optional[ProductType]
    variation: Optional[ProductType]


@type(BundleVariation, filters=BundleVariationFilter, order=BundleVariationOrder, pagination=True, fields="__all__")
class BundleVariationType(relay.Node, GetQuerysetMultiTenantMixin):
    parent: Optional[ProductType]
    variation: Optional[ProductType]


@type(AliasProduct, filters=AliasProductFilter, order=AliasProductOrder, pagination=True, fields="__all__")
class AliasProductType(relay.Node, GetQuerysetMultiTenantMixin):

    @field()
    def name(self, info) -> str | None:
        return self.name


@type(
    ProductTranslationBulletPoint,
    filters=ProductTranslationBulletPointFilter,
    order=ProductTranslationBulletPointOrder,
    pagination=True,
    fields="__all__",
)
class ProductTranslationBulletPointType(relay.Node, GetQuerysetMultiTenantMixin):
    product_translation: Optional[ProductTranslationType]<|MERGE_RESOLUTION|>--- conflicted
+++ resolved
@@ -8,11 +8,6 @@
 from typing import List, Optional
 
 from media.models import Media
-<<<<<<< HEAD
-from products.models import Product, BundleProduct, ConfigurableProduct, SimpleProduct, \
-    ProductTranslation, ConfigurableVariation, BundleVariation, AliasProduct
-
-=======
 from products.models import (
     Product,
     BundleProduct,
@@ -26,7 +21,9 @@
 )
 from properties.models import ProductProperty
 from properties.schema.types.types import ProductPropertyType
->>>>>>> 1a3bd938
+from products.models import Product, BundleProduct, ConfigurableProduct, SimpleProduct, \
+    ProductTranslation, ConfigurableVariation, BundleVariation, AliasProduct
+
 from taxes.schema.types.types import VatRateType
 from .filters import (
     ProductFilter,
