from django.db import IntegrityError

from contacts.models import Supplier
from core.tests import TestCase
from products.models import (
    ConfigurableProduct,
    SimpleProduct,
    BundleProduct,
    BundleVariation,
    AliasProduct,
    ProductTranslation,
    Product,
    ProductTranslationBulletPoint,
)
from media.models import Media, MediaProductThrough
from properties.models import Property, PropertyTranslation, ProductProperty, ProductPropertyTextTranslation
from sales_prices.models import SalesPrice, SalesPriceList, SalesPriceListItem
from sales_channels.integrations.amazon.models import AmazonSalesChannel
from sales_channels.models import SalesChannelIntegrationPricelist


class AlasProductTestCase(TestCase):
    def test_alias_product_constraint(self):
        simple_product = SimpleProduct.objects.create(
            multi_tenant_company=self.multi_tenant_company
        )
        self.assertIsNotNone(simple_product.sku)

        alias_product = AliasProduct.objects.create(
            multi_tenant_company=self.multi_tenant_company,
            alias_parent_product=simple_product
        )
        self.assertIsNotNone(alias_product.sku)

<<<<<<< HEAD
    def test_alias_product_cannot_be_its_own_parent(self):
        simple_product = SimpleProduct.objects.create(
            multi_tenant_company=self.multi_tenant_company
        )

        alias_product = AliasProduct.objects.create(
            multi_tenant_company=self.multi_tenant_company,
            alias_parent_product=simple_product
        )

        alias_product.alias_parent_product = alias_product

        with self.assertRaisesMessage(
            ValueError,
            "An alias product cannot point to another alias product.",
        ):
            alias_product.save()
=======
    def test_copy_from_parent_copies_default_translations(self):
        parent = SimpleProduct.objects.create(
            multi_tenant_company=self.multi_tenant_company
        )
        translation = ProductTranslation.objects.create(
            product=parent,
            language=self.multi_tenant_company.language,
            name="Parent name",
            short_description="Parent short",
            description="Parent description",
            multi_tenant_company=self.multi_tenant_company,
        )
        ProductTranslationBulletPoint.objects.create(
            product_translation=translation,
            text="First",
            sort_order=0,
            multi_tenant_company=self.multi_tenant_company,
        )

        alias = AliasProduct.objects.create(
            multi_tenant_company=self.multi_tenant_company,
            alias_parent_product=parent,
        )

        AliasProduct.objects.copy_from_parent(alias)

        alias_translation = alias.translations.get(
            language=self.multi_tenant_company.language,
            sales_channel=None,
        )
        self.assertEqual(alias_translation.name, "Parent name")
        self.assertEqual(alias_translation.short_description, "Parent short")
        self.assertEqual(alias_translation.description, "Parent description")
        self.assertEqual(alias_translation.bullet_points.count(), 1)
        self.assertEqual(
            alias_translation.bullet_points.first().text,
            "First",
        )

    def test_copy_from_parent_skips_content_when_disabled(self):
        parent = SimpleProduct.objects.create(
            multi_tenant_company=self.multi_tenant_company
        )
        ProductTranslation.objects.create(
            product=parent,
            language=self.multi_tenant_company.language,
            name="Parent name",
            multi_tenant_company=self.multi_tenant_company,
        )

        alias = AliasProduct.objects.create(
            multi_tenant_company=self.multi_tenant_company,
            alias_parent_product=parent,
        )

        AliasProduct.objects.copy_from_parent(alias, copy_content=False)

        self.assertFalse(
            alias.translations.filter(
                language=self.multi_tenant_company.language,
                sales_channel=None,
            ).exists()
        )
>>>>>>> 94f1532a


class ProductModelTest(TestCase):
    def setUp(self):
        super().setUp()
        self.supplier = Supplier.objects.create(name="Supplier Company", multi_tenant_company=self.multi_tenant_company)

    def test_other_product_types_without_supplier_and_sku(self):
        # Should allow creating without supplier and sku
        configurable_product = ConfigurableProduct.objects.create(
            multi_tenant_company=self.multi_tenant_company
        )
        self.assertIsNotNone(configurable_product.sku)

        simple_product = SimpleProduct.objects.create(
            multi_tenant_company=self.multi_tenant_company
        )
        self.assertIsNotNone(simple_product.sku)

        bundle_product = BundleProduct.objects.create(
            multi_tenant_company=self.multi_tenant_company
        )
        self.assertIsNotNone(bundle_product.sku)

    def test_get_parent_products_in_depth(self):
        # A supplier product is expected to retun itself.
        # A supplier with parent simple is expected to return the
        # simple(s)
        simple_product = SimpleProduct.objects.create(multi_tenant_company=self.multi_tenant_company)

        # A simple with bundle parent is supposed to return the bundle(s)
        bundle_product = BundleProduct.objects.create(multi_tenant_company=self.multi_tenant_company)
        BundleVariation.objects.create(
            multi_tenant_company=self.multi_tenant_company,
            parent=bundle_product,
            variation=simple_product,
            quantity=1
        )
        self.assertTrue(bundle_product.id in simple_product.get_parent_products(ids_only=True))
        self.assertTrue(bundle_product.id in bundle_product.get_parent_products(ids_only=True))

        # A bundle in a bundle is expected to return the higher bundle
        bundle_product_two = BundleProduct.objects.create(multi_tenant_company=self.multi_tenant_company)
        BundleVariation.objects.create(
            multi_tenant_company=self.multi_tenant_company,
            parent=bundle_product_two,
            variation=bundle_product,
            quantity=1)
        self.assertTrue(bundle_product.id in bundle_product.get_parent_products(ids_only=True))
        self.assertTrue(bundle_product_two.id in bundle_product.get_parent_products(ids_only=True))


class DuplicateProductTestCase(TestCase):
    def setUp(self):
        super().setUp()
        self.product = SimpleProduct.objects.create(multi_tenant_company=self.multi_tenant_company)
        ProductTranslation.objects.create(
            product=self.product,
            language=self.multi_tenant_company.language,
            name="Original",
            multi_tenant_company=self.multi_tenant_company,
        )

        media = Media.objects.create(type=Media.IMAGE, multi_tenant_company=self.multi_tenant_company)
        MediaProductThrough.objects.create(
            product=self.product,
            media=media,
            multi_tenant_company=self.multi_tenant_company,
        )

        prop = Property.objects.create(type=Property.TYPES.TEXT, multi_tenant_company=self.multi_tenant_company)
        PropertyTranslation.objects.create(
            property=prop,
            language=self.multi_tenant_company.language,
            name="Prop",
            multi_tenant_company=self.multi_tenant_company,
        )
        pp = ProductProperty.objects.create(
            product=self.product,
            property=prop,
            multi_tenant_company=self.multi_tenant_company,
        )
        ProductPropertyTextTranslation.objects.create(
            product_property=pp,
            language=self.multi_tenant_company.language,
            value_text="Value",
            multi_tenant_company=self.multi_tenant_company,
        )

        SalesPrice.objects.create(
            product=self.product,
            currency=self.currency,
            rrp=10,
            price=8,
            multi_tenant_company=self.multi_tenant_company,
        )

    def test_duplicate_product_manager(self):
        duplicate = SimpleProduct.objects.duplicate_product(self.product)
        self.assertNotEqual(duplicate.id, self.product.id)
        self.assertEqual(duplicate.translations.count(), self.product.translations.count())
        self.assertEqual(duplicate.mediaproductthrough_set.count(), self.product.mediaproductthrough_set.count())
        self.assertEqual(duplicate.productproperty_set.count(), self.product.productproperty_set.count())
        self.assertEqual(duplicate.salesprice_set.count(), self.product.salesprice_set.count())

    def test_duplicate_product_existing_sku_error(self):
        with self.assertRaises(Exception):
            SimpleProduct.objects.duplicate_product(self.product, sku=self.product.sku)

    def test_duplicate_product_manager_as_alias(self):
        duplicate = SimpleProduct.objects.duplicate_product(
            self.product, create_as_alias=True
        )
        self.assertEqual(duplicate.type, Product.ALIAS)
        self.assertEqual(duplicate.alias_parent_product, self.product)


class ProductTranslationModelTest(TestCase):
    def test_duplicate_default_translation_not_allowed(self):
        product = SimpleProduct.objects.create(multi_tenant_company=self.multi_tenant_company)
        ProductTranslation.objects.create(
            product=product,
            language=self.multi_tenant_company.language,
            name="Original",
            multi_tenant_company=self.multi_tenant_company,
        )

        with self.assertRaises(IntegrityError):
            ProductTranslation.objects.create(
                product=product,
                language=self.multi_tenant_company.language,
                name="Duplicate",
                multi_tenant_company=self.multi_tenant_company,
            )


class ProductPriceValidationTestCase(TestCase):
    def setUp(self):
        super().setUp()
        self.channel = AmazonSalesChannel.objects.create(
            hostname="https://example.com",
            multi_tenant_company=self.multi_tenant_company,
        )
        self.product = SimpleProduct.objects.create(
            multi_tenant_company=self.multi_tenant_company
        )
        self.price_list = SalesPriceList.objects.create(
            name="pl",
            currency=self.currency,
            multi_tenant_company=self.multi_tenant_company,
        )
        SalesChannelIntegrationPricelist.objects.create(
            sales_channel=self.channel,
            price_list=self.price_list,
            multi_tenant_company=self.multi_tenant_company,
        )

    def _create_item(self, price, discount):
        return SalesPriceListItem.objects.create(
            salespricelist=self.price_list,
            product=self.product,
            price_override=price,
            discount_override=discount,
            multi_tenant_company=self.multi_tenant_company,
        )

    def test_discount_greater_or_equal_returns_full_price_only(self):
        self._create_item(100, 120)
        full_price, discount = self.product.get_price_for_sales_channel(
            self.channel, self.currency
        )
        self.assertEqual(full_price, 100)
        self.assertIsNone(discount)

    def test_zero_price_raises_error(self):
        SalesPriceListItem.objects.create(
            salespricelist=self.price_list,
            product=self.product,
            price_auto=0,
            multi_tenant_company=self.multi_tenant_company,
        )
        with self.assertRaises(ValueError):
            self.product.get_price_for_sales_channel(self.channel, self.currency)

    def test_zero_discount_raises_error(self):
        SalesPriceListItem.objects.create(
            salespricelist=self.price_list,
            product=self.product,
            price_override=100,
            discount_auto=0,
            multi_tenant_company=self.multi_tenant_company,
        )
        with self.assertRaises(ValueError):
            self.product.get_price_for_sales_channel(self.channel, self.currency)<|MERGE_RESOLUTION|>--- conflicted
+++ resolved
@@ -32,7 +32,6 @@
         )
         self.assertIsNotNone(alias_product.sku)
 
-<<<<<<< HEAD
     def test_alias_product_cannot_be_its_own_parent(self):
         simple_product = SimpleProduct.objects.create(
             multi_tenant_company=self.multi_tenant_company
@@ -50,7 +49,7 @@
             "An alias product cannot point to another alias product.",
         ):
             alias_product.save()
-=======
+
     def test_copy_from_parent_copies_default_translations(self):
         parent = SimpleProduct.objects.create(
             multi_tenant_company=self.multi_tenant_company
@@ -114,7 +113,6 @@
                 sales_channel=None,
             ).exists()
         )
->>>>>>> 94f1532a
 
 
 class ProductModelTest(TestCase):
