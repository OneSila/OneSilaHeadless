--- conflicted
+++ resolved
@@ -22,7 +22,6 @@
 from taxes.models import VatRate
 from currencies.currencies import iso_list
 from core.exceptions import ValidationError
-from core.decorators import track_time
 
 import logging
 logger = logging.getLogger(__name__)
@@ -377,13 +376,9 @@
 
         self.product_property_instances = ProductProperty.objects.filter(id__in=product_property_ids)
 
-<<<<<<< HEAD
-    @track_time(logger)
-=======
         self._add_log_entry(f" (set_product_properties) looping through self.properties len=({len(self.properties)})")
 
     @timeit_and_log(logger)
->>>>>>> 1031a982
     def set_images(self):
 
         images_instances_ids = []
@@ -406,11 +401,7 @@
         self.image_instances = Image.objects.filter(id__in=images_instances_ids)
         self.images_associations_instances = MediaProductThrough.objects.filter(id__in=images_instances_associations_ids)
 
-<<<<<<< HEAD
-    @track_time(logger)
-=======
-    @timeit_and_log(logger)
->>>>>>> 1031a982
+    @timeit_and_log(logger)
     def set_prices(self):
         sales_price_ids = []
         for price in self.prices:
@@ -421,11 +412,7 @@
                 # if the price is wrong we will skip it
                 pass
 
-<<<<<<< HEAD
-    @track_time(logger)
-=======
-    @timeit_and_log(logger)
->>>>>>> 1031a982
+    @timeit_and_log(logger)
     def set_variations(self):
         from .variations import ImportConfiguratorVariationsInstance, ImportConfigurableVariationInstance
 
@@ -455,11 +442,7 @@
 
         self.variations_products_instances = Product.objects.filter(id__in=variation_products_ids)
 
-<<<<<<< HEAD
-    @track_time(logger)
-=======
-    @timeit_and_log(logger)
->>>>>>> 1031a982
+    @timeit_and_log(logger)
     def set_bundle_variations(self):
         from .variations import ImportBundleVariationInstance
 
@@ -478,11 +461,7 @@
 
         self.bundle_variations_instances = Product.objects.filter(id__in=variation_products_ids)
 
-<<<<<<< HEAD
-    @track_time(logger)
-=======
-    @timeit_and_log(logger)
->>>>>>> 1031a982
+    @timeit_and_log(logger)
     def set_alias_variations(self):
         from .variations import ImportAliasVariationInstance
 
