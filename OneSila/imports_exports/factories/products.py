--- conflicted
+++ resolved
@@ -20,8 +20,10 @@
 class ProductImport(ImportOperationMixin):
     get_identifiers = ['sku', 'type']
 
+
 class AliasProductImport(ImportOperationMixin):
     get_identifiers = ['sku', 'type', 'alias_parent_product']
+
 
 class ProductTranslationImport(ImportOperationMixin):
     get_identifiers = ['product', 'language']
@@ -98,11 +100,8 @@
         self.image_instances = Image.objects.none()
         self.images_associations_instances = MediaProductThrough.objects.none()
         self.variations_products_instances = Product.objects.none()
-<<<<<<< HEAD
-=======
         self.bundle_variations_instances = Product.objects.none()
         self.alias_variations_instances = Product.objects.none()
->>>>>>> 657c66f5
 
     @property
     def local_class(self):
@@ -347,8 +346,6 @@
 
         self.variations_products_instances = Product.objects.filter(id__in=variation_products_ids)
 
-<<<<<<< HEAD
-=======
     def set_bundle_variations(self):
         from .variations import ImportBundleVariationInstance
 
@@ -382,9 +379,7 @@
 
         self.alias_variations_instances = Product.objects.filter(id__in=variation_products_ids)
 
->>>>>>> 657c66f5
     def set_rule_product_property(self):
-
         rule_product_property, _ = ProductProperty.objects.get_or_create(
             multi_tenant_company=self.config_product.multi_tenant_company,
             product=self.instance,
@@ -396,7 +391,6 @@
             rule_product_property.save()
 
     def _handle_parent_sku_links(self):
-
         parent_sku = self.data.get("configurable_parent_sku")
         if parent_sku:
             parent = Product.objects.filter(sku=parent_sku, multi_tenant_company=self.multi_tenant_company).first()
@@ -420,7 +414,6 @@
                 return
 
     def post_process_logic(self):
-
         if self.type == Product.SIMPLE:
             self.update_ean_code()
 
@@ -439,8 +432,6 @@
         if (hasattr(self, 'variations') or hasattr(self, 'configurator_select_values')) and self.type == Product.CONFIGURABLE:
             self.set_variations()
 
-<<<<<<< HEAD
-=======
         if self.type == Product.BUNDLE and hasattr(self, 'bundle_variations'):
             self.set_bundle_variations()
 
@@ -449,7 +440,6 @@
 
         self._handle_parent_sku_links()
 
->>>>>>> 657c66f5
     def update_translations(self):
         translation_instance_ids = []
 
@@ -517,7 +507,6 @@
 
 
 class ImportProductTranslationInstance(AbstractImportInstance):
-
     def __init__(self, data: dict, import_process=None, product=None):
         super().__init__(data, import_process)
         self.product = product
@@ -569,7 +558,6 @@
 
 
 class ImportSalesPriceInstance(AbstractImportInstance):
-
     def __init__(self, data: dict, import_process=None, product=None, currency_object=None):
         super().__init__(data, import_process)
         self.product = product
