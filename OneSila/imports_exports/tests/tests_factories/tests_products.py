from core.tests import TestCase
from currencies.models import PublicCurrency, Currency
from eancodes.models import EanCode
from imports_exports.factories.products import ImportProductInstance, ImportProductTranslationInstance, \
    ImportSalesPriceInstance
from imports_exports.models import Import
from media.models import MediaProductThrough
from products.models import Product, ProductTranslation, ConfigurableVariation, BundleVariation
from properties.models import ProductPropertiesRuleItem, ProductPropertiesRule, PropertySelectValue, \
    PropertySelectValueTranslation, Property, ProductProperty
from sales_prices.models import SalesPrice
from currencies.currencies import currencies
from core.exceptions import ValidationError


class ImportProductInstanceValidateTest(TestCase):
    def setUp(self):
        super().setUp()
        self.import_process = Import.objects.create(multi_tenant_company=self.multi_tenant_company)

    def test_missing_name_raises_error(self):
        data = {
            "sku": "SKU123",
            "type": "SIMPLE"
        }

        with self.assertRaises(ValueError) as cm:
            ImportProductInstance(data, self.import_process)

        self.assertIn("The 'name' field is required", str(cm.exception))

    def test_valid_with_name_and_sku(self):
        data = {
            "name": "Test Product",
            "sku": "SKU123"
        }

        instance = ImportProductInstance(data, self.import_process)
        self.assertEqual(instance.name, "Test Product")
        self.assertEqual(instance.sku, "SKU123")
        self.assertEqual(instance.type, Product.SIMPLE)  # default type

    def test_configurable_product_type(self):
        data = {
            "name": "Config Product",
            "type": "CONFIGURABLE"
        }

        instance = ImportProductInstance(data, self.import_process)
        self.assertEqual(instance.type, Product.CONFIGURABLE)

    def test_invalid_type_raises_error(self):
        data = {
            "name": "Invalid Type Product",
            "type": "SOMETYPE"
        }

        with self.assertRaises(ValueError) as cm:
            ImportProductInstance(data, self.import_process)

        self.assertIn("Invalid 'type' value", str(cm.exception))

    def test_most_fields_completed(self):
        data = {
            "name": "Fancy Product",
            "sku": "SKU987",
            "type": "CONFIGURABLE",
            "active": True,
            "vat_rate": 19,
            "ean_code": "1234567890123",
            "allow_backorder": False,
            "product_type": "Chair",
            "properties": [
                {"property_data": {"name": "Color", "type": "SELECT"}, "value": "Red"},
                {"property_data": {"name": "Material", "type": "SELECT", "value": "Metal"}},
            ],
            "translations": [
                {
                    "name": "Fancy Product",
                    "short_description": "Short desc",
                    "description": "Longer description",
                    "url_key": "fancy-product"
                }
            ],
            "images": [
                {"image_url": "https://2.img-dpreview.com/files/p/E~C1000x0S4000x4000T1200x1200~articles/3925134721/0266554465.jpeg"},
                {"image_url": "https://vgl.ucdavis.edu/sites/g/files/dgvnsk15116/files/styles/sf_landscape_4x3/public/images/marketing_highlight/Sample-Collection-Box-Cat-640px.jpg", "is_main_image": True}
            ],
            "prices": [
                {"price": 12.99, "currency": "EUR"},
                {"price": 12.99, "currency": "USD"},
            ],
            "variations": [
                {
                    'variation_data': {"name": "Variant 1"}
                },
                {
                    'variation_data': {"name": "Variant 2"}
                }
            ],
            "configurator_select_values": [
                {"property_data": {"name": "Size"}, "value": "Large"},
                {"property_data": {"name": "Color"}, "value": "Blue"},
            ]
        }

        instance = ImportProductInstance(data, self.import_process)
        self.assertEqual(instance.name, "Fancy Product")
        self.assertEqual(instance.sku, "SKU987")
        self.assertTrue(instance.active)
        self.assertFalse(instance.allow_backorder)
        self.assertEqual(instance.vat_rate, 19)  # raw value, will be converted in pre_process
        self.assertEqual(instance.ean_code, "1234567890123")
        self.assertEqual(len(instance.properties), 2)
        self.assertEqual(len(instance.images), 2)
        self.assertEqual(len(instance.prices), 2)
        self.assertEqual(len(instance.variations), 2)
        self.assertEqual(len(instance.configurator_select_values), 2)


class ImportProductTranslationAndSalesPriceValidateTest(TestCase):
    def setUp(self):
        super().setUp()
        self.import_process = Import.objects.create(multi_tenant_company=self.multi_tenant_company)

        # Create a basic product to test direct product vs product_data
        self.product = Product.objects.create(
            multi_tenant_company=self.multi_tenant_company,
            sku="test123"
        )

        self.default_currency, _ = Currency.objects.get_or_create(
            multi_tenant_company=self.multi_tenant_company,
            is_default_currency=True,
            **currencies['GB']
        )

        self.public_currency, _ = PublicCurrency.objects.get_or_create(
            iso_code="GBP",
            name="Pound",
            symbol="£"
        )

    # ------------------------
    # Translation tests
    # ------------------------

    def test_translation_with_direct_product(self):
        data = {
            "name": "Product Name",
            "short_description": "Short",
            "description": "Full desc",
            "url_key": "product-name"
        }
        instance = ImportProductTranslationInstance(data, self.import_process, product=self.product)
        self.assertEqual(instance.name, "Product Name")

    def test_translation_with_product_data(self):
        data = {
            "name": "Translated Product",
            "product_data": {
                "name": "Inner Product"
            }
        }
        instance = ImportProductTranslationInstance(data, self.import_process)
        self.assertEqual(instance.name, "Translated Product")
        self.assertIn("product_data", instance.data)

    def test_translation_missing_name_raises(self):
        data = {
            "product_data": {"name": "Something"}
        }
        with self.assertRaises(ValueError) as cm:
            ImportProductTranslationInstance(data, self.import_process)

        self.assertIn("The 'name' field is required", str(cm.exception))

    def test_translation_missing_product_and_data_raises(self):
        data = {
            "name": "Should Fail"
        }
        with self.assertRaises(ValueError) as cm:
            ImportProductTranslationInstance(data, self.import_process)

        self.assertIn("Either a 'product' or 'product_data' must be provided", str(cm.exception))

    # ------------------------
    # Sales price tests
    # ------------------------

    def test_sales_price_with_direct_product(self):
        data = {
            "price": 50,
            "currency": "EUR"
        }
        instance = ImportSalesPriceInstance(data, self.import_process, product=self.product)
        self.assertEqual(instance.price, 50)

    def test_sales_price_with_product_data(self):
        data = {
            "price": 120,
            "currency": "EUR",
            "product_data": {
                "name": "Inner Product Price"
            }
        }
        instance = ImportSalesPriceInstance(data, self.import_process)
        self.assertEqual(instance.price, 120)
        self.assertEqual(instance.currency.iso_code, "EUR")

    def test_sales_price_missing_both_rrp_and_price_raises(self):
        data = {
            "currency": "EUR",
            "product_data": {
                "name": "Some"
            }
        }
        with self.assertRaises(ValueError) as cm:
            ImportSalesPriceInstance(data, self.import_process)

        self.assertIn("Both 'rrp' and 'price' cannot be None", str(cm.exception))

    def test_sales_price_missing_product_and_data_raises(self):
        data = {
            "price": 30,
            "currency": "EUR"
        }
        with self.assertRaises(ValueError) as cm:
            ImportSalesPriceInstance(data, self.import_process)

        self.assertIn("Either a 'product' or 'product_data' must be provided", str(cm.exception))

    def test_sales_price_with_only_rrp(self):
        data = {
            "rrp": 100,
            "currency": "EUR",
            "product_data": {"name": "RRP Product"}
        }
        instance = ImportSalesPriceInstance(data, self.import_process)
        instance.pre_process_logic()
        self.assertEqual(instance.price, 100)
        self.assertIsNone(instance.rrp)

    def test_sales_price_with_price_and_rrp_swapped(self):
        data = {
            "rrp": 80,
            "price": 100,
            "currency": "EUR",
            "product_data": {"name": "Swapped Product"}
        }
        instance = ImportSalesPriceInstance(data, self.import_process)
        instance.pre_process_logic()
        self.assertEqual(instance.rrp, 100)
        self.assertEqual(instance.price, 80)

    def test_sales_price_with_invalid_currency_raises(self):
        data = {
            "price": 10,
            "currency": "XXX",
            "product_data": {"name": "Invalid Currency"}
        }

        with self.assertRaises(ValidationError) as cm:
            ImportSalesPriceInstance(data, self.import_process)

        self.assertIn("unknown in the public currency list", str(cm.exception))


class ImportProductInstanceProcessTest(TestCase):
    def setUp(self):
        super().setUp()
        self.import_process = Import.objects.create(multi_tenant_company=self.multi_tenant_company)

        self.product_type_property, _ = Property.objects.get_or_create(
            multi_tenant_company=self.multi_tenant_company,
            is_product_type=True,
        )

        self.product_type_value = PropertySelectValue.objects.create(
            multi_tenant_company=self.multi_tenant_company,
            property=self.product_type_property
        )
        PropertySelectValueTranslation.objects.create(
            propertyselectvalue=self.product_type_value,
            multi_tenant_company=self.multi_tenant_company,
            value="Chair"
        )

    def test_create_new_product(self):
        data = {
            "name": "New Product",
            "sku": "NEW001"
        }

        instance = ImportProductInstance(data, self.import_process)
        instance.process()

        self.assertIsNotNone(instance.instance)
        self.assertEqual(instance.instance.name, "New Product")
        self.assertEqual(instance.instance.sku, "NEW001")

    def test_edit_existing_product(self):
        existing = Product.objects.create(
            multi_tenant_company=self.multi_tenant_company,
            sku="EXIST123",
            type=Product.SIMPLE
        )

        translation = ProductTranslation.objects.create(
            multi_tenant_company=self.multi_tenant_company,
            product=existing,
            name="Old Name"
        )

        data = {
            "name": "Updated Name",
            "sku": "EXIST123"
        }

        instance = ImportProductInstance(data, self.import_process)
        instance.process()

        existing.refresh_from_db()
        self.assertEqual(existing.name, "Updated Name")
        self.assertEqual(instance.instance.pk, existing.pk)

    def test_edit_ean_code(self):
        product = Product.objects.create(
            multi_tenant_company=self.multi_tenant_company,
            sku="EAN001",
            type=Product.SIMPLE
        )
        data = {
            "name": "With EAN",
            "sku": "EAN001",
            "ean_code": "999888777"
        }

        instance = ImportProductInstance(data, self.import_process)
        instance.process()
        ean = EanCode.objects.filter(product=product).first()
        self.assertEqual(ean.ean_code, "999888777")

    def test_create_product_with_given_rule(self):
        rule, _ = ProductPropertiesRule.objects.get_or_create(
            multi_tenant_company=self.multi_tenant_company,
            product_type=self.product_type_value
        )
        data = {
            "name": "With Rule",
            "sku": "RULE123"
        }

        instance = ImportProductInstance(data, self.import_process, rule=rule)
        instance.process()

        self.assertEqual(instance.rule.pk, rule.pk)

    def test_create_product_using_product_type(self):
        data = {
            "name": "Using Product Type",
            "sku": "TYPE123",
            "product_type": "Chair2"
        }

        instance = ImportProductInstance(data, self.import_process)
        instance.process()

        self.assertTrue(ProductPropertiesRule.objects.filter(product_type__id=instance.rule.product_type.id).exists())

    def test_create_product_with_translations(self):
        data = {
            "name": "Translated Product",
            "sku": "TRANS123",
            "translations": [
                {
                    "short_description": "Short Desc",
                    "description": "Long Desc",
                    "url_key": "translated-product"
                }
            ]
        }

        instance = ImportProductInstance(data, self.import_process)
        instance.process()

        translation = ProductTranslation.objects.filter(product=instance.instance).first()
        self.assertEqual(translation.short_description, "Short Desc")

    def test_create_product_with_bullet_points(self):
        data = {
            "name": "Bullet Product",
            "sku": "BULLET001",
            "translations": [
                {
                    "bullet_points": ["Point A", "Point B"]
                }
            ]
        }

        instance = ImportProductInstance(data, self.import_process)
        instance.process()

        translation = ProductTranslation.objects.filter(product=instance.instance).first()
        bullet_texts = list(translation.bullet_points.order_by('sort_order').values_list('text', flat=True))
        self.assertEqual(bullet_texts, ["Point A", "Point B"])

    def test_create_product_with_images(self):
        data = {
            "name": "Image Product",
            "sku": "IMG001",
            "images": [
                {"image_url": "https://2.img-dpreview.com/files/p/E~C1000x0S4000x4000T1200x1200~articles/3925134721/0266554465.jpeg"},
                {"image_url": "https://vgl.ucdavis.edu/sites/g/files/dgvnsk15116/files/styles/sf_landscape_4x3/public/images/marketing_highlight/Sample-Collection-Box-Cat-640px.jpg", "is_main_image": True}
            ]
        }

        instance = ImportProductInstance(data, self.import_process)
        instance.process()

        self.assertTrue(MediaProductThrough.objects.filter(product=instance.instance).exists())

    def test_create_product_with_prices(self):
        data = {
            "name": "Priced Product",
            "sku": "PRICE001",
            "prices": [
                {"price": 10.99, "currency": "EUR"},
                {"price": 15.99, "currency": "USD"}
            ]
        }

        Currency.objects.get_or_create(
            multi_tenant_company=self.multi_tenant_company,
            **currencies['US']
        )

        Currency.objects.get_or_create(
            multi_tenant_company=self.multi_tenant_company,
            **currencies['DE']
        )

        instance = ImportProductInstance(data, self.import_process)
        instance.process()

        self.assertTrue(SalesPrice.objects.filter(product=instance.instance).count() >= 2)

    def test_create_product_with_attributes_and_rule(self):
        data = {
            "name": "Attr Product",
            "sku": "ATTR123",
            "product_type": "Chair",
            "properties": [
                {"property_data": {"name": "Color", "type": "SELECT"}, "value": "Red"},
                {"property_data": {"name": "Size", "type": "SELECT"}, "value": "M"},
            ]
        }

        instance = ImportProductInstance(data, self.import_process)
        instance.process()

        self.assertTrue(ProductPropertiesRuleItem.objects.filter(rule=instance.rule).count() >= 2)

    def test_create_configurable_with_configurator_variations(self):
        data = {
            "name": "Configurable Auto Variants",
            "sku": "CFG-AUTO",
            "type": Product.CONFIGURABLE,
            "product_type": "Chair",
            "properties": [
                {"property_data": {"name": "Color", "type": "SELECT"}, "value": "Red"}
            ],
            "configurator_select_values": [
                {"property_data": {"name": "Color", "type": "SELECT"}, "value": "Red"}
            ]
        }

        instance = ImportProductInstance(data, self.import_process)
        instance.process()

        config_product = instance.instance
        variations = ConfigurableVariation.objects.filter(parent=config_product)

        self.assertEqual(config_product.type, Product.CONFIGURABLE)
        self.assertEqual(variations.count(), 1)
        self.assertEqual(variations.first().variation.name, "Configurable Auto Variants (Red)")

    def test_create_configurable_with_manual_variations(self):
        data = {
            "name": "Configurable Manual Variants",
            "sku": "CFG-MANUAL",
            "type": Product.CONFIGURABLE,
            "product_type": "Chair",
            "properties": [
                {"property_data": {"name": "Color", "type": "SELECT"}, "value": "Red"}
            ],
            "variations": [
                {
                    'variation_data': {"name": "Red Variant"}
                }
            ]
        }

        instance = ImportProductInstance(data, self.import_process)
        instance.process()

        config_product = instance.instance
        variations = ConfigurableVariation.objects.filter(parent=config_product)

        self.assertEqual(config_product.type, Product.CONFIGURABLE)
        self.assertEqual(variations.count(), 1)
        self.assertEqual(variations.first().variation.name, "Red Variant")

    def test_create_bundle_with_manual_variations_and_quantity(self):
        data = {
            "name": "Bundle Desk Set",
            "sku": "BND-SET",
            "type": Product.BUNDLE,
            "product_type": "Desk Set",
            "properties": [
                {"property_data": {"name": "Size", "type": "SELECT"}, "value": "Large"}
            ],
            "bundle_variations": [
                {
                    "variation_data": {
                        "name": "Chair - Large"
                    },
                    "quantity": 2
                },
                {
                    "variation_data": {
                        "name": "Table - Large"
                    },
                    "quantity": 1
                }
            ]
        }

        instance = ImportProductInstance(data, self.import_process)
        instance.process()

        bundle_product = instance.instance
        variations = BundleVariation.objects.filter(parent=bundle_product)

        self.assertEqual(bundle_product.type, Product.BUNDLE)
        self.assertEqual(variations.count(), 2)

        quantities = sorted([v.quantity for v in variations])
        self.assertEqual(quantities, [1, 2])
        self.assertSetEqual(set(v.variation.name for v in variations), {"Chair - Large", "Table - Large"})

    def test_update_bundle_variation_quantity(self):
        # Step 1: Create initial bundle with variation
        initial_data = {
            "name": "Bundle Monitor Set",
            "sku": "BND-MONITOR",
            "type": Product.BUNDLE,
            "product_type": "Monitor Setup",
            "bundle_variations": [
                {
                    "variation_data": {
                        "name": "HD Monitor",
                        "sku": "HD-MONITOR"
                    },
                    "quantity": 1
                }
            ]
        }

        instance = ImportProductInstance(initial_data, self.import_process)
        instance.process()

        bundle_product = instance.instance
        variation = bundle_product.bundlevariation_through_parents.get(variation__sku="HD-MONITOR")

        self.assertEqual(variation.quantity, 1)

        # Step 2: Re-import with updated quantity
        update_data = {
            "name": "Bundle Monitor Set",
            "sku": "BND-MONITOR",
            "type": Product.BUNDLE,
            "product_type": "Monitor Setup",
            "bundle_variations": [
                {
                    "variation_data": {
                        "name": "HD Monitor",
                        "sku": "HD-MONITOR"
                    },
                    "quantity": 3
                }
            ]
        }

        update_instance = ImportProductInstance(update_data, self.import_process)
        update_instance.process()

        variation.refresh_from_db()
        self.assertEqual(variation.quantity, 3)

    def test_create_product_with_alias_variation(self):
        data = {
            "name": "Main Lamp Product",
            "sku": "LMP-MAIN",
            "type": Product.SIMPLE,
            "product_type": "Lamp",
            "alias_variations": [
                {
                    "variation_data": {
                        "name": "Lamp - Alias",
                        "sku": "LMP-ALIAS"
                    }
                }
            ]
        }

        instance = ImportProductInstance(data, self.import_process)
        instance.process()

        main = instance.instance
        alias = Product.objects.get(sku="LMP-ALIAS")

        self.assertEqual(alias.type, Product.ALIAS)
        self.assertEqual(alias.alias_parent_product, main)

    def test_create_alias_variation_with_images_copy(self):

        parent_data = {
            "name": "Chair - Original",
            "sku": "CHAIR-ORIGINAL",
            "type": Product.SIMPLE,
            "product_type": "Chair",
            "images": [
                {
                    "image_url": "https://2.img-dpreview.com/files/p/E~C1000x0S4000x4000T1200x1200~articles/3925134721/0266554465.jpeg",
                    "is_main_image": True
                }
            ],
            "alias_variations": [
                {
                    "variation_data": {
                        "name": "Chair - Alias",
                        "sku": "CHAIR-ALIAS"
                    },
                    "alias_copy_images": True
                }
            ]
        }

        instance = ImportProductInstance(parent_data, self.import_process)
        instance.process()

        alias = Product.objects.get(sku="CHAIR-ALIAS")

        self.assertEqual(alias.type, Product.ALIAS)
        self.assertEqual(alias.alias_parent_product.sku, "CHAIR-ORIGINAL")
        self.assertEqual(alias.mediaproductthrough_set.count(), 1)

        media = alias.mediaproductthrough_set.first()
        self.assertTrue(media.is_main_image)

    def test_create_alias_variation_with_property_copy(self):
        data = {
            "name": "Table - Parent",
            "sku": "TABLE-BASE",
            "type": Product.SIMPLE,
            "product_type": "Table",
            "properties": [
                {"property_data": {"name": "Material", "type": "SELECT"}, "value": "Wood"},
                {"property_data": {"name": "Shape", "type": "SELECT"}, "value": "Round"},
            ],
            "alias_variations": [
                {
                    "variation_data": {
                        "name": "Table - Alias",
                        "sku": "TABLE-ALIAS"
                    },
                    "alias_copy_product_properties": True
                }
            ]
        }

        instance = ImportProductInstance(data, self.import_process)
        instance.process()

        alias = Product.objects.get(sku="TABLE-ALIAS")
        props = ProductProperty.objects.filter(product=alias, property__is_product_type=False)

        self.assertEqual(alias.type, Product.ALIAS)
        self.assertEqual(alias.alias_parent_product.sku, "TABLE-BASE")
        self.assertEqual(props.count(), 2)

        prop_names = set(p.property.name for p in props)
        self.assertSetEqual(prop_names, {"Material", "Shape"})

    def test_alias_variation_with_images_and_properties_copied(self):
        data = {
            "name": "Bed - Base",
            "sku": "BED-BASE",
            "type": Product.SIMPLE,
            "product_type": "Bed",
            "properties": [
                {"property_data": {"name": "Style", "type": "SELECT"}, "value": "Modern"},
            ],
            "images": [
                {"image_url": "https://2.img-dpreview.com/files/p/E~C1000x0S4000x4000T1200x1200~articles/3925134721/0266554465.jpeg", "is_main_image": True}
            ],
            "alias_variations": [
                {
                    "variation_data": {
                        "name": "Bed - Alias",
                        "sku": "BED-ALIAS"
                    },
                    "alias_copy_images": True,
                    "alias_copy_product_properties": True
                }
            ]
        }

        instance = ImportProductInstance(data, self.import_process)
        instance.process()

        alias = Product.objects.get(sku="BED-ALIAS")

        self.assertEqual(alias.alias_parent_product.sku, "BED-BASE")
        self.assertEqual(alias.mediaproductthrough_set.count(), 1)
        self.assertEqual(ProductProperty.objects.filter(product=alias).exclude(property__is_product_type=True).count(), 1)

    def test_full_example(self):

        data = {
            "name": "Ultimate Product",
            "sku": "ALL001",
            "type": Product.CONFIGURABLE,
            "product_type": "Chair",
            "ean_code": "111222333",
            "vat_rate": 19,
            "active": True,
            "allow_backorder": False,
            "translations": [
                {
                    "short_description": "All features",
                    "description": "This product has everything.",
                    "url_key": "ultimate-product"
                }
            ],
            "properties": [
                {"property_data": {"name": "Material", "type": "SELECT"}, "value": "Red"},
                {"property_data": {"name": "Style", "type": "SELECT"}, "value": "Elegant"}
            ],
            "images": [
                {"image_url": "https://2.img-dpreview.com/files/p/E~C1000x0S4000x4000T1200x1200~articles/3925134721/0266554465.jpeg"},
                {"image_url": "https://vgl.ucdavis.edu/sites/g/files/dgvnsk15116/files/styles/sf_landscape_4x3/public/images/marketing_highlight/Sample-Collection-Box-Cat-640px.jpg", "is_main_image": True}
            ],
            "prices": [
                {"price": 29.99, "currency": "EUR"},
                {"rrp": 34.99, "currency": "USD"}
            ],
            "configurator_select_values": [
                {"property_data": {"name": "Style", "type": "SELECT"}, "value": "Elegant"}
            ]
        }
        Currency.objects.get_or_create(
            multi_tenant_company=self.multi_tenant_company,
            **currencies['US']
        )

        Currency.objects.get_or_create(
            multi_tenant_company=self.multi_tenant_company,
            **currencies['DE']
        )

        instance = ImportProductInstance(data, self.import_process)
        instance.process()

        self.assertTrue(ProductTranslation.objects.filter(product=instance.instance).exists())
        self.assertTrue(MediaProductThrough.objects.filter(product=instance.instance).exists())
        self.assertTrue(SalesPrice.objects.filter(product=instance.instance).count() >= 2)
        self.assertTrue(ConfigurableVariation.objects.filter(parent=instance.instance).exists())
        self.assertTrue(ProductPropertiesRuleItem.objects.filter(rule=instance.rule).count() >= 2)
        self.assertTrue(ProductProperty.objects.filter(product=instance.instance).count() >= 1)


class ImportProductInstanceParentLinkingTest(TestCase):
    def setUp(self):
        super().setUp()
        self.import_process = Import.objects.create(multi_tenant_company=self.multi_tenant_company)

        self.product_type_property, _ = Property.objects.get_or_create(
            multi_tenant_company=self.multi_tenant_company,
            is_product_type=True,
        )

        self.product_type_value = PropertySelectValue.objects.create(
            multi_tenant_company=self.multi_tenant_company,
            property=self.product_type_property
        )

        PropertySelectValueTranslation.objects.create(
            propertyselectvalue=self.product_type_value,
            multi_tenant_company=self.multi_tenant_company,
            value="Chair"
        )

    def test_link_simple_to_configurable_parent(self):
        parent_data = {
            "name": "Configurable Product",
            "sku": "CFG-001",
            "type": Product.CONFIGURABLE,
            "product_type": "Chair",
        }
        ImportProductInstance(parent_data, self.import_process).process()

        child_data = {
            "name": "Variant A",
            "sku": "VAR-001",
            "type": Product.SIMPLE,
            "product_type": "Chair",
            "configurable_parent_sku": "CFG-001"
        }
        ImportProductInstance(child_data, self.import_process).process()

        link = ConfigurableVariation.objects.filter(parent__sku="CFG-001", variation__sku="VAR-001").first()
        self.assertIsNotNone(link)

    def test_link_simple_to_bundle_parent(self):
        parent_data = {
            "name": "Bundle Base",
            "sku": "BND-001",
            "type": Product.BUNDLE,
            "product_type": "Chair",
        }
        ImportProductInstance(parent_data, self.import_process).process()

        child_data = {
            "name": "Bundle Item",
            "sku": "ITM-001",
            "type": Product.SIMPLE,
            "product_type": "Chair",
            "bundle_parent_sku": "BND-001"
        }
        ImportProductInstance(child_data, self.import_process).process()

        link = BundleVariation.objects.filter(parent__sku="BND-001", variation__sku="ITM-001").first()
        self.assertIsNotNone(link)
        self.assertEqual(link.quantity, 1)

    def test_link_alias_to_parent_using_sku(self):
        parent_data = {
            "name": "Main Product",
            "sku": "MAIN-001",
            "type": Product.SIMPLE,
            "product_type": "Chair",
        }
        ImportProductInstance(parent_data, self.import_process).process()

        alias_data = {
            "name": "Alias Product",
            "sku": "ALIAS-001",
            "type": Product.ALIAS,
            "product_type": "Chair",
            "alias_parent_sku": "MAIN-001"
        }
        ImportProductInstance(alias_data, self.import_process).process()

        alias = Product.objects.get(sku="ALIAS-001")
        self.assertIsNotNone(alias.alias_parent_product)
        self.assertEqual(alias.alias_parent_product.sku, "MAIN-001")


class ImportProductInstanceCreateOnlyTest(TestCase):
    def setUp(self):
        super().setUp()
        self.initial_import = Import.objects.create(multi_tenant_company=self.multi_tenant_company)
        self.create_only_import = Import.objects.create(
            multi_tenant_company=self.multi_tenant_company,
            create_only=True,
        )

    def test_existing_product_not_updated_when_create_only(self):
        import base64

        first_data = {
            "name": "Original Product",
            "sku": "CO-001",
            "images": [
                {"image_content": base64.b64encode(b"img1").decode("utf-8"), "is_main_image": True}
            ],
        }
        instance1 = ImportProductInstance(first_data, self.initial_import)
        instance1.process()
        product = instance1.instance
        self.assertEqual(product.name, "Original Product")
        initial_images = MediaProductThrough.objects.filter(product=product).count()

        second_data = {
            "name": "Updated Product",
            "sku": "CO-001",
            "images": [
                {"image_content": base64.b64encode(b"img2").decode("utf-8")}
            ],
        }
        instance2 = ImportProductInstance(second_data, self.create_only_import)
        instance2.process()

        product.refresh_from_db()
        self.assertEqual(product.name, "Original Product")
        self.assertEqual(
            MediaProductThrough.objects.filter(product=product).count(),
            initial_images,
        )

    def test_existing_product_updated_when_not_create_only(self):
        import base64

        first_data = {
            "name": "Original Product",
            "sku": "CO-001",
            "images": [
                {"image_content": base64.b64encode(b"img1").decode("utf-8"), "is_main_image": True}
            ],
        }
        instance1 = ImportProductInstance(first_data, self.initial_import)
        instance1.process()
        product = instance1.instance
        self.assertEqual(product.name, "Original Product")
        initial_images = MediaProductThrough.objects.filter(product=product).count()

        second_data = {
            "name": "Updated Product",
            "sku": "CO-001",
            "images": [
                {"image_content": base64.b64encode(b"img2").decode("utf-8")}
            ],
        }
        # create_only=False import
        update_import = Import.objects.create(
            multi_tenant_company=self.multi_tenant_company,
            create_only=False,
        )
        instance2 = ImportProductInstance(second_data, update_import)
        instance2.process()

        product.refresh_from_db()
        self.assertEqual(product.name, "Updated Product")
        self.assertEqual(
            MediaProductThrough.objects.filter(product=product).count(),
            initial_images + 1,
<<<<<<< HEAD
        )
=======
        )


class ImportProductWithSameSkuAndDifferentTypeTest(TestCase):
    def setUp(self):
        super().setUp()
        self.import_instance = Import.objects.create(multi_tenant_company=self.multi_tenant_company)

    def test_fallback_applies_when_type_is_wrong(self):
        first_data = {
            "name": "First",
            "sku": "FALLBACK-001",
            "type": "SIMPLE"
        }
        instance1 = ImportProductInstance(first_data, self.import_instance)
        instance1.process()
        product = instance1.instance

        # Second time with wrong type
        second_data = {
            "name": "Second Attempt",
            "sku": "FALLBACK-001",
            "type": "BUNDLE"
        }

        instance2 = ImportProductInstance(second_data, self.import_instance)
        instance2.process()

        self.assertEqual(instance2.instance.id, product.id)
        self.assertEqual(instance2.created, False)
        self.assertEqual(instance2.instance.type, product.type)
        self.assertEqual(instance2.instance.type, "SIMPLE")
>>>>>>> 1a3bd938
<|MERGE_RESOLUTION|>--- conflicted
+++ resolved
@@ -946,9 +946,6 @@
         self.assertEqual(
             MediaProductThrough.objects.filter(product=product).count(),
             initial_images + 1,
-<<<<<<< HEAD
-        )
-=======
         )
 
 
@@ -981,4 +978,3 @@
         self.assertEqual(instance2.created, False)
         self.assertEqual(instance2.instance.type, product.type)
         self.assertEqual(instance2.instance.type, "SIMPLE")
->>>>>>> 1a3bd938
