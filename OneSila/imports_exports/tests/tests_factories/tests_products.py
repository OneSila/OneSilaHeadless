from core.tests import TestCase
from currencies.models import PublicCurrency, Currency
from eancodes.models import EanCode
from imports_exports.factories.products import ImportProductInstance, ImportProductTranslationInstance, \
    ImportSalesPriceInstance
from imports_exports.models import Import
from media.models import MediaProductThrough
from products.models import Product, ProductTranslation, ConfigurableVariation, BundleVariation
from properties.models import ProductPropertiesRuleItem, ProductPropertiesRule, PropertySelectValue, \
    PropertySelectValueTranslation, Property, ProductProperty
from sales_prices.models import SalesPrice
from currencies.currencies import currencies


class ImportProductInstanceValidateTest(TestCase):
    def setUp(self):
        super().setUp()
        self.import_process = Import.objects.create(multi_tenant_company=self.multi_tenant_company)

    def test_missing_name_raises_error(self):
        data = {
            "sku": "SKU123",
            "type": "SIMPLE"
        }

        with self.assertRaises(ValueError) as cm:
            ImportProductInstance(data, self.import_process)

        self.assertIn("The 'name' field is required", str(cm.exception))

    def test_valid_with_name_and_sku(self):
        data = {
            "name": "Test Product",
            "sku": "SKU123"
        }

        instance = ImportProductInstance(data, self.import_process)
        self.assertEqual(instance.name, "Test Product")
        self.assertEqual(instance.sku, "SKU123")
        self.assertEqual(instance.type, Product.SIMPLE)  # default type

    def test_configurable_product_type(self):
        data = {
            "name": "Config Product",
            "type": "CONFIGURABLE"
        }

        instance = ImportProductInstance(data, self.import_process)
        self.assertEqual(instance.type, Product.CONFIGURABLE)

    def test_invalid_type_raises_error(self):
        data = {
            "name": "Invalid Type Product",
            "type": "SOMETYPE"
        }

        with self.assertRaises(ValueError) as cm:
            ImportProductInstance(data, self.import_process)

        self.assertIn("Invalid 'type' value", str(cm.exception))

    def test_most_fields_completed(self):
        data = {
            "name": "Fancy Product",
            "sku": "SKU987",
            "type": "CONFIGURABLE",
            "active": True,
            "vat_rate": 19,
            "ean_code": "1234567890123",
            "allow_backorder": False,
            "product_type": "Chair",
            "attributes": [
                {"property_data": {"name": "Color", "type": "SELECT"}, "value": "Red"},
                {"property_data": {"name": "Material", "type": "SELECT", "value": "Metal"}},
            ],
            "translations": [
                {
                    "name": "Fancy Product",
                    "short_description": "Short desc",
                    "description": "Longer description",
                    "url_key": "fancy-product"
                }
            ],
            "images": [
                {"image_url": "https://2.img-dpreview.com/files/p/E~C1000x0S4000x4000T1200x1200~articles/3925134721/0266554465.jpeg"},
                {"image_url": "https://vgl.ucdavis.edu/sites/g/files/dgvnsk15116/files/styles/sf_landscape_4x3/public/images/marketing_highlight/Sample-Collection-Box-Cat-640px.jpg", "is_main_image": True}
            ],
            "prices": [
                {"price": 12.99, "currency": "EUR"},
                {"price": 12.99, "currency": "USD"},
            ],
            "variations": [
                {
                    'variation_data': {"name": "Variant 1"}
                },
                {
                    'variation_data': {"name": "Variant 2"}
                }
            ],
            "configurator_select_values": [
                {"property_data": {"name": "Size"}, "value": "Large"},
                {"property_data": {"name": "Color"}, "value": "Blue"},
            ]
        }

        instance = ImportProductInstance(data, self.import_process)
        self.assertEqual(instance.name, "Fancy Product")
        self.assertEqual(instance.sku, "SKU987")
        self.assertTrue(instance.active)
        self.assertFalse(instance.allow_backorder)
        self.assertEqual(instance.vat_rate, 19)  # raw value, will be converted in pre_process
        self.assertEqual(instance.ean_code, "1234567890123")
        self.assertEqual(len(instance.attributes), 2)
        self.assertEqual(len(instance.images), 2)
        self.assertEqual(len(instance.prices), 2)
        self.assertEqual(len(instance.variations), 2)
        self.assertEqual(len(instance.configurator_select_values), 2)


class ImportProductTranslationAndSalesPriceValidateTest(TestCase):
    def setUp(self):
        super().setUp()
        self.import_process = Import.objects.create(multi_tenant_company=self.multi_tenant_company)

        # Create a basic product to test direct product vs product_data
        self.product = Product.objects.create(
            multi_tenant_company=self.multi_tenant_company,
            sku="test123"
        )

        self.default_currency, _ = Currency.objects.get_or_create(
            multi_tenant_company=self.multi_tenant_company,
            is_default_currency=True,
            **currencies['GB']
        )

        self.public_currency, _ = PublicCurrency.objects.get_or_create(
            iso_code="GBP",
            name="Pound",
            symbol="£"
        )

    # ------------------------
    # Translation tests
    # ------------------------

    def test_translation_with_direct_product(self):
        data = {
            "name": "Product Name",
            "short_description": "Short",
            "description": "Full desc",
            "url_key": "product-name"
        }
        instance = ImportProductTranslationInstance(data, self.import_process, product=self.product)
        self.assertEqual(instance.name, "Product Name")

    def test_translation_with_product_data(self):
        data = {
            "name": "Translated Product",
            "product_data": {
                "name": "Inner Product"
            }
        }
        instance = ImportProductTranslationInstance(data, self.import_process)
        self.assertEqual(instance.name, "Translated Product")
        self.assertIn("product_data", instance.data)

    def test_translation_missing_name_raises(self):
        data = {
            "product_data": {"name": "Something"}
        }
        with self.assertRaises(ValueError) as cm:
            ImportProductTranslationInstance(data, self.import_process)

        self.assertIn("The 'name' field is required", str(cm.exception))

    def test_translation_missing_product_and_data_raises(self):
        data = {
            "name": "Should Fail"
        }
        with self.assertRaises(ValueError) as cm:
            ImportProductTranslationInstance(data, self.import_process)

        self.assertIn("Either a 'product' or 'product_data' must be provided", str(cm.exception))

    # ------------------------
    # Sales price tests
    # ------------------------

    def test_sales_price_with_direct_product(self):
        data = {
            "price": 50,
            "currency": "EUR"
        }
        instance = ImportSalesPriceInstance(data, self.import_process, product=self.product)
        self.assertEqual(instance.price, 50)

    def test_sales_price_with_product_data(self):
        data = {
            "price": 120,
            "currency": "EUR",
            "product_data": {
                "name": "Inner Product Price"
            }
        }
        instance = ImportSalesPriceInstance(data, self.import_process)
        self.assertEqual(instance.price, 120)
        self.assertEqual(instance.currency.iso_code, "EUR")

    def test_sales_price_missing_both_rrp_and_price_raises(self):
        data = {
            "currency": "EUR",
            "product_data": {
                "name": "Some"
            }
        }
        with self.assertRaises(ValueError) as cm:
            ImportSalesPriceInstance(data, self.import_process)

        self.assertIn("Both 'rrp' and 'price' cannot be None", str(cm.exception))

    def test_sales_price_missing_product_and_data_raises(self):
        data = {
            "price": 30,
            "currency": "EUR"
        }
        with self.assertRaises(ValueError) as cm:
            ImportSalesPriceInstance(data, self.import_process)

        self.assertIn("Either a 'product' or 'product_data' must be provided", str(cm.exception))

    def test_sales_price_with_only_rrp(self):
        data = {
            "rrp": 100,
            "currency": "EUR",
            "product_data": {"name": "RRP Product"}
        }
        instance = ImportSalesPriceInstance(data, self.import_process)
        instance.pre_process_logic()
        self.assertEqual(instance.price, 100)
        self.assertIsNone(instance.rrp)

    def test_sales_price_with_price_and_rrp_swapped(self):
        data = {
            "rrp": 80,
            "price": 100,
            "currency": "EUR",
            "product_data": {"name": "Swapped Product"}
        }
        instance = ImportSalesPriceInstance(data, self.import_process)
        instance.pre_process_logic()
        self.assertEqual(instance.rrp, 100)
        self.assertEqual(instance.price, 80)

    def test_sales_price_with_invalid_currency_raises(self):
        data = {
            "price": 10,
            "currency": "XXX",
            "product_data": {"name": "Invalid Currency"}
        }

        with self.assertRaises(ValueError) as cm:
            ImportSalesPriceInstance(data, self.import_process)

        self.assertIn("The price use unsupported currency", str(cm.exception))


class ImportProductInstanceProcessTest(TestCase):
    def setUp(self):
        super().setUp()
        self.import_process = Import.objects.create(multi_tenant_company=self.multi_tenant_company)

        self.product_type_property, _ = Property.objects.get_or_create(
            multi_tenant_company=self.multi_tenant_company,
            is_product_type=True,
        )

        self.product_type_value = PropertySelectValue.objects.create(
            multi_tenant_company=self.multi_tenant_company,
            property=self.product_type_property
        )
        PropertySelectValueTranslation.objects.create(
            propertyselectvalue=self.product_type_value,
            multi_tenant_company=self.multi_tenant_company,
            value="Chair"
        )

    def test_create_new_product(self):
        data = {
            "name": "New Product",
            "sku": "NEW001"
        }

        instance = ImportProductInstance(data, self.import_process)
        instance.process()

        self.assertIsNotNone(instance.instance)
        self.assertEqual(instance.instance.name, "New Product")
        self.assertEqual(instance.instance.sku, "NEW001")

    def test_edit_existing_product(self):
        existing = Product.objects.create(
            multi_tenant_company=self.multi_tenant_company,
            sku="EXIST123",
            type=Product.SIMPLE
        )

        translation = ProductTranslation.objects.create(
            multi_tenant_company=self.multi_tenant_company,
            product=existing,
            name="Old Name"
        )

        data = {
            "name": "Updated Name",
            "sku": "EXIST123"
        }

        instance = ImportProductInstance(data, self.import_process)
        instance.process()

        existing.refresh_from_db()
        self.assertEqual(existing.name, "Updated Name")
        self.assertEqual(instance.instance.pk, existing.pk)

    def test_edit_ean_code(self):
        product = Product.objects.create(
            multi_tenant_company=self.multi_tenant_company,
            sku="EAN001",
            type=Product.SIMPLE
        )
        data = {
            "name": "With EAN",
            "sku": "EAN001",
            "ean_code": "999888777"
        }

        instance = ImportProductInstance(data, self.import_process)
        instance.process()
        ean = EanCode.objects.filter(product=product).first()
        self.assertEqual(ean.ean_code, "999888777")

    def test_create_product_with_given_rule(self):
        rule, _ = ProductPropertiesRule.objects.get_or_create(
            multi_tenant_company=self.multi_tenant_company,
            product_type=self.product_type_value
        )
        data = {
            "name": "With Rule",
            "sku": "RULE123"
        }

        instance = ImportProductInstance(data, self.import_process, rule=rule)
        instance.process()

        self.assertEqual(instance.rule.pk, rule.pk)

    def test_create_product_using_product_type(self):
        data = {
            "name": "Using Product Type",
            "sku": "TYPE123",
            "product_type": "Chair2"
        }

        instance = ImportProductInstance(data, self.import_process)
        instance.process()

        self.assertTrue(ProductPropertiesRule.objects.filter(product_type__id=instance.rule.product_type.id).exists())

    def test_create_product_with_translations(self):
        data = {
            "name": "Translated Product",
            "sku": "TRANS123",
            "translations": [
                {
                    "short_description": "Short Desc",
                    "description": "Long Desc",
                    "url_key": "translated-product"
                }
            ]
        }

        instance = ImportProductInstance(data, self.import_process)
        instance.process()

        translation = ProductTranslation.objects.filter(product=instance.instance).first()
        self.assertEqual(translation.short_description, "Short Desc")

    def test_create_product_with_images(self):
        data = {
            "name": "Image Product",
            "sku": "IMG001",
            "images": [
                {"image_url": "https://2.img-dpreview.com/files/p/E~C1000x0S4000x4000T1200x1200~articles/3925134721/0266554465.jpeg"},
                {"image_url": "https://vgl.ucdavis.edu/sites/g/files/dgvnsk15116/files/styles/sf_landscape_4x3/public/images/marketing_highlight/Sample-Collection-Box-Cat-640px.jpg", "is_main_image": True}
            ]
        }

        instance = ImportProductInstance(data, self.import_process)
        instance.process()

        self.assertTrue(MediaProductThrough.objects.filter(product=instance.instance).exists())

    def test_create_product_with_prices(self):
        data = {
            "name": "Priced Product",
            "sku": "PRICE001",
            "prices": [
                {"price": 10.99, "currency": "EUR"},
                {"price": 15.99, "currency": "USD"}
            ]
        }

        Currency.objects.get_or_create(
            multi_tenant_company=self.multi_tenant_company,
            **currencies['US']
        )

        Currency.objects.get_or_create(
            multi_tenant_company=self.multi_tenant_company,
            **currencies['DE']
        )

        instance = ImportProductInstance(data, self.import_process)
        instance.process()

        self.assertTrue(SalesPrice.objects.filter(product=instance.instance).count() >= 2)

    def test_create_product_with_attributes_and_rule(self):
        data = {
            "name": "Attr Product",
            "sku": "ATTR123",
            "product_type": "Chair",
            "attributes": [
                {"property_data": {"name": "Color", "type": "SELECT"}, "value": "Red"},
                {"property_data": {"name": "Size", "type": "SELECT"}, "value": "M"},
            ]
        }

        instance = ImportProductInstance(data, self.import_process)
        instance.process()

        self.assertTrue(ProductPropertiesRuleItem.objects.filter(rule=instance.rule).count() >= 2)

    def test_create_configurable_with_configurator_variations(self):
        data = {
            "name": "Configurable Auto Variants",
            "sku": "CFG-AUTO",
            "type": Product.CONFIGURABLE,
            "product_type": "Chair",
            "attributes": [
                {"property_data": {"name": "Color", "type": "SELECT"}, "value": "Red"}
            ],
            "configurator_select_values": [
                {"property_data": {"name": "Color", "type": "SELECT"}, "value": "Red"}
            ]
        }

        instance = ImportProductInstance(data, self.import_process)
        instance.process()

        config_product = instance.instance
        variations = ConfigurableVariation.objects.filter(parent=config_product)

        self.assertEqual(config_product.type, Product.CONFIGURABLE)
        self.assertEqual(variations.count(), 1)
        self.assertEqual(variations.first().variation.name, "Configurable Auto Variants (Red)")

    def test_create_configurable_with_manual_variations(self):
        data = {
            "name": "Configurable Manual Variants",
            "sku": "CFG-MANUAL",
            "type": Product.CONFIGURABLE,
            "product_type": "Chair",
            "attributes": [
                {"property_data": {"name": "Color", "type": "SELECT"}, "value": "Red"}
            ],
            "variations": [
                {
                    'variation_data': {"name": "Red Variant"}
                }
            ]
        }

        instance = ImportProductInstance(data, self.import_process)
        instance.process()

        config_product = instance.instance
        variations = ConfigurableVariation.objects.filter(parent=config_product)

        self.assertEqual(config_product.type, Product.CONFIGURABLE)
        self.assertEqual(variations.count(), 1)
        self.assertEqual(variations.first().variation.name, "Red Variant")

<<<<<<< HEAD
=======
    def test_create_bundle_with_manual_variations_and_quantity(self):
        data = {
            "name": "Bundle Desk Set",
            "sku": "BND-SET",
            "type": Product.BUNDLE,
            "product_type": "Desk Set",
            "attributes": [
                {"property_data": {"name": "Size", "type": "SELECT"}, "value": "Large"}
            ],
            "bundle_variations": [
                {
                    "variation_data": {
                        "name": "Chair - Large"
                    },
                    "quantity": 2
                },
                {
                    "variation_data": {
                        "name": "Table - Large"
                    },
                    "quantity": 1
                }
            ]
        }

        instance = ImportProductInstance(data, self.import_process)
        instance.process()

        bundle_product = instance.instance
        variations = BundleVariation.objects.filter(parent=bundle_product)

        self.assertEqual(bundle_product.type, Product.BUNDLE)
        self.assertEqual(variations.count(), 2)

        quantities = sorted([v.quantity for v in variations])
        self.assertEqual(quantities, [1, 2])
        self.assertSetEqual(set(v.variation.name for v in variations), {"Chair - Large", "Table - Large"})

    def test_update_bundle_variation_quantity(self):
        # Step 1: Create initial bundle with variation
        initial_data = {
            "name": "Bundle Monitor Set",
            "sku": "BND-MONITOR",
            "type": Product.BUNDLE,
            "product_type": "Monitor Setup",
            "bundle_variations": [
                {
                    "variation_data": {
                        "name": "HD Monitor",
                        "sku": "HD-MONITOR"
                    },
                    "quantity": 1
                }
            ]
        }

        instance = ImportProductInstance(initial_data, self.import_process)
        instance.process()

        bundle_product = instance.instance
        variation = bundle_product.bundlevariation_through_parents.get(variation__sku="HD-MONITOR")

        self.assertEqual(variation.quantity, 1)

        # Step 2: Re-import with updated quantity
        update_data = {
            "name": "Bundle Monitor Set",
            "sku": "BND-MONITOR",
            "type": Product.BUNDLE,
            "product_type": "Monitor Setup",
            "bundle_variations": [
                {
                    "variation_data": {
                        "name": "HD Monitor",
                        "sku": "HD-MONITOR"
                    },
                    "quantity": 3
                }
            ]
        }

        update_instance = ImportProductInstance(update_data, self.import_process)
        update_instance.process()

        variation.refresh_from_db()
        self.assertEqual(variation.quantity, 3)

    def test_create_product_with_alias_variation(self):
        data = {
            "name": "Main Lamp Product",
            "sku": "LMP-MAIN",
            "type": Product.SIMPLE,
            "product_type": "Lamp",
            "alias_variations": [
                {
                    "variation_data": {
                        "name": "Lamp - Alias",
                        "sku": "LMP-ALIAS"
                    }
                }
            ]
        }

        instance = ImportProductInstance(data, self.import_process)
        instance.process()

        main = instance.instance
        alias = Product.objects.get(sku="LMP-ALIAS")

        self.assertEqual(alias.type, Product.ALIAS)
        self.assertEqual(alias.alias_parent_product, main)

    def test_create_alias_variation_with_images_copy(self):

        parent_data = {
            "name": "Chair - Original",
            "sku": "CHAIR-ORIGINAL",
            "type": Product.SIMPLE,
            "product_type": "Chair",
            "images": [
                {
                    "image_url": "https://2.img-dpreview.com/files/p/E~C1000x0S4000x4000T1200x1200~articles/3925134721/0266554465.jpeg",
                    "is_main_image": True
                }
            ],
            "alias_variations": [
                {
                    "variation_data": {
                        "name": "Chair - Alias",
                        "sku": "CHAIR-ALIAS"
                    },
                    "alias_copy_images": True
                }
            ]
        }

        instance = ImportProductInstance(parent_data, self.import_process)
        instance.process()

        alias = Product.objects.get(sku="CHAIR-ALIAS")

        self.assertEqual(alias.type, Product.ALIAS)
        self.assertEqual(alias.alias_parent_product.sku, "CHAIR-ORIGINAL")
        self.assertEqual(alias.mediaproductthrough_set.count(), 1)

        media = alias.mediaproductthrough_set.first()
        self.assertTrue(media.is_main_image)

    def test_create_alias_variation_with_property_copy(self):
        data = {
            "name": "Table - Parent",
            "sku": "TABLE-BASE",
            "type": Product.SIMPLE,
            "product_type": "Table",
            "attributes": [
                {"property_data": {"name": "Material", "type": "SELECT"}, "value": "Wood"},
                {"property_data": {"name": "Shape", "type": "SELECT"}, "value": "Round"},
            ],
            "alias_variations": [
                {
                    "variation_data": {
                        "name": "Table - Alias",
                        "sku": "TABLE-ALIAS"
                    },
                    "alias_copy_product_properties": True
                }
            ]
        }

        instance = ImportProductInstance(data, self.import_process)
        instance.process()

        alias = Product.objects.get(sku="TABLE-ALIAS")
        props = ProductProperty.objects.filter(product=alias, property__is_product_type=False)

        self.assertEqual(alias.type, Product.ALIAS)
        self.assertEqual(alias.alias_parent_product.sku, "TABLE-BASE")
        self.assertEqual(props.count(), 2)

        prop_names = set(p.property.name for p in props)
        self.assertSetEqual(prop_names, {"Material", "Shape"})

    def test_alias_variation_with_images_and_properties_copied(self):
        data = {
            "name": "Bed - Base",
            "sku": "BED-BASE",
            "type": Product.SIMPLE,
            "product_type": "Bed",
            "attributes": [
                {"property_data": {"name": "Style", "type": "SELECT"}, "value": "Modern"},
            ],
            "images": [
                {"image_url": "https://2.img-dpreview.com/files/p/E~C1000x0S4000x4000T1200x1200~articles/3925134721/0266554465.jpeg", "is_main_image": True}
            ],
            "alias_variations": [
                {
                    "variation_data": {
                        "name": "Bed - Alias",
                        "sku": "BED-ALIAS"
                    },
                    "alias_copy_images": True,
                    "alias_copy_product_properties": True
                }
            ]
        }

        instance = ImportProductInstance(data, self.import_process)
        instance.process()

        alias = Product.objects.get(sku="BED-ALIAS")

        self.assertEqual(alias.alias_parent_product.sku, "BED-BASE")
        self.assertEqual(alias.mediaproductthrough_set.count(), 1)
        self.assertEqual(ProductProperty.objects.filter(product=alias).exclude(property__is_product_type=True).count(), 1)

>>>>>>> 657c66f5
    def test_full_example(self):

        data = {
            "name": "Ultimate Product",
            "sku": "ALL001",
            "type": Product.CONFIGURABLE,
            "product_type": "Chair",
            "ean_code": "111222333",
            "vat_rate": 19,
            "active": True,
            "allow_backorder": False,
            "translations": [
                {
                    "short_description": "All features",
                    "description": "This product has everything.",
                    "url_key": "ultimate-product"
                }
            ],
            "attributes": [
                {"property_data": {"name": "Material", "type": "SELECT"}, "value": "Red"},
                {"property_data": {"name": "Style", "type": "SELECT"}, "value": "Elegant"}
            ],
            "images": [
                {"image_url": "https://2.img-dpreview.com/files/p/E~C1000x0S4000x4000T1200x1200~articles/3925134721/0266554465.jpeg"},
                {"image_url": "https://vgl.ucdavis.edu/sites/g/files/dgvnsk15116/files/styles/sf_landscape_4x3/public/images/marketing_highlight/Sample-Collection-Box-Cat-640px.jpg", "is_main_image": True}
            ],
            "prices": [
                {"price": 29.99, "currency": "EUR"},
                {"rrp": 34.99, "currency": "USD"}
            ],
            "configurator_select_values": [
                {"property_data": {"name": "Style", "type": "SELECT"}, "value": "Elegant"}
            ]
        }
        Currency.objects.get_or_create(
            multi_tenant_company=self.multi_tenant_company,
            **currencies['US']
        )

        Currency.objects.get_or_create(
            multi_tenant_company=self.multi_tenant_company,
            **currencies['DE']
        )

        instance = ImportProductInstance(data, self.import_process)
        instance.process()

        self.assertTrue(ProductTranslation.objects.filter(product=instance.instance).exists())
        self.assertTrue(MediaProductThrough.objects.filter(product=instance.instance).exists())
        self.assertTrue(SalesPrice.objects.filter(product=instance.instance).count() >= 2)
        self.assertTrue(ConfigurableVariation.objects.filter(parent=instance.instance).exists())
        self.assertTrue(ProductPropertiesRuleItem.objects.filter(rule=instance.rule).count() >= 2)
        self.assertTrue(ProductProperty.objects.filter(product=instance.instance).count() >= 1)


class ImportProductInstanceParentLinkingTest(TestCase):
    def setUp(self):
        super().setUp()
        self.import_process = Import.objects.create(multi_tenant_company=self.multi_tenant_company)

        self.product_type_property, _ = Property.objects.get_or_create(
            multi_tenant_company=self.multi_tenant_company,
            is_product_type=True,
        )

        self.product_type_value = PropertySelectValue.objects.create(
            multi_tenant_company=self.multi_tenant_company,
            property=self.product_type_property
        )

        PropertySelectValueTranslation.objects.create(
            propertyselectvalue=self.product_type_value,
            multi_tenant_company=self.multi_tenant_company,
            value="Chair"
        )

    def test_link_simple_to_configurable_parent(self):
        parent_data = {
            "name": "Configurable Product",
            "sku": "CFG-001",
            "type": Product.CONFIGURABLE,
            "product_type": "Chair",
        }
        ImportProductInstance(parent_data, self.import_process).process()

        child_data = {
            "name": "Variant A",
            "sku": "VAR-001",
            "type": Product.SIMPLE,
            "product_type": "Chair",
            "configurable_parent_sku": "CFG-001"
        }
        ImportProductInstance(child_data, self.import_process).process()

        link = ConfigurableVariation.objects.filter(parent__sku="CFG-001", variation__sku="VAR-001").first()
        self.assertIsNotNone(link)

    def test_link_simple_to_bundle_parent(self):
        parent_data = {
            "name": "Bundle Base",
            "sku": "BND-001",
            "type": Product.BUNDLE,
            "product_type": "Chair",
        }
        ImportProductInstance(parent_data, self.import_process).process()

        child_data = {
            "name": "Bundle Item",
            "sku": "ITM-001",
            "type": Product.SIMPLE,
            "product_type": "Chair",
            "bundle_parent_sku": "BND-001"
        }
        ImportProductInstance(child_data, self.import_process).process()

        link = BundleVariation.objects.filter(parent__sku="BND-001", variation__sku="ITM-001").first()
        self.assertIsNotNone(link)
        self.assertEqual(link.quantity, 1)

    def test_link_alias_to_parent_using_sku(self):
        parent_data = {
            "name": "Main Product",
            "sku": "MAIN-001",
            "type": Product.SIMPLE,
            "product_type": "Chair",
        }
        ImportProductInstance(parent_data, self.import_process).process()

        alias_data = {
            "name": "Alias Product",
            "sku": "ALIAS-001",
            "type": Product.ALIAS,
            "product_type": "Chair",
            "alias_parent_sku": "MAIN-001"
        }
        ImportProductInstance(alias_data, self.import_process).process()

        alias = Product.objects.get(sku="ALIAS-001")
        self.assertIsNotNone(alias.alias_parent_product)
        self.assertEqual(alias.alias_parent_product.sku, "MAIN-001")<|MERGE_RESOLUTION|>--- conflicted
+++ resolved
@@ -492,8 +492,6 @@
         self.assertEqual(variations.count(), 1)
         self.assertEqual(variations.first().variation.name, "Red Variant")
 
-<<<<<<< HEAD
-=======
     def test_create_bundle_with_manual_variations_and_quantity(self):
         data = {
             "name": "Bundle Desk Set",
@@ -709,7 +707,6 @@
         self.assertEqual(alias.mediaproductthrough_set.count(), 1)
         self.assertEqual(ProductProperty.objects.filter(product=alias).exclude(property__is_product_type=True).count(), 1)
 
->>>>>>> 657c66f5
     def test_full_example(self):
 
         data = {
